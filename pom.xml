--- conflicted
+++ resolved
@@ -268,11 +268,7 @@
             <groupId>com.github.conveyal</groupId>
             <artifactId>gtfs-lib</artifactId>
             <!-- Latest dev build on jitpack.io -->
-<<<<<<< HEAD
             <version>49a722e161a52cae98fba9cb23995dae82fd01e4</version>
-=======
-            <version>80a968cd3a071aa46a994ce2632535303a6e4384</version>
->>>>>>> a7e5143d
             <!-- Exclusions added in order to silence SLF4J warnings about multiple bindings:
                 http://www.slf4j.org/codes.html#multiple_bindings
             -->
