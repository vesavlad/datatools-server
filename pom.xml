<?xml version="1.0" encoding="UTF-8"?>
<project xmlns="http://maven.apache.org/POM/4.0.0"
         xmlns:xsi="http://www.w3.org/2001/XMLSchema-instance"
         xsi:schemaLocation="http://maven.apache.org/POM/4.0.0 http://maven.apache.org/xsd/maven-4.0.0.xsd">
    <modelVersion>4.0.0</modelVersion>

    <groupId>com.conveyal</groupId>
    <artifactId>datatools-server</artifactId>
    <version>3.8.1-SNAPSHOT</version>

    <licenses>
        <license>
            <name>MIT License</name>
            <url>https://opensource.org/licenses/MIT</url>
        </license>
    </licenses>

    <!-- Developer entries are provided for primary developers.
   For other contributors, see https://github.com/ibi-group/datatools-server/graphs/contributors -->
    <developers>
        <developer>
            <name>Landon Reed</name>
            <email>landon.reed@ibigroup.com</email>
            <organization>IBI Group</organization>
            <organizationUrl>https://ibigroup.com/</organizationUrl>
        </developer>
        <developer>
            <name>Evan Siroky</name>
            <email>evan.siroky@ibigroup.com</email>
            <organization>IBI Group</organization>
            <organizationUrl>https://ibigroup.com/</organizationUrl>
        </developer>
    </developers>

    <!-- Define where the source code for project lives -->
    <scm>
        <connection>scm:git:https://github.com/ibi-group/datatools-server.git</connection>
        <developerConnection>scm:git:ssh://git@github.com/ibi-group/datatools-server.git</developerConnection>
        <url>https://github.com/ibi-group/datatools-server.git</url>
    </scm>
    <properties>
        <jackson.version>2.12.1</jackson.version>
        <project.build.sourceEncoding>UTF-8</project.build.sourceEncoding>
        <!-- Using the latest version of geotools (e.g, 20) seems to cause issues with the shapefile
        plugin where the_geom for each feature is null. -->
        <geotools.version>17.5</geotools.version>
        <awsjavasdk.version>1.11.625</awsjavasdk.version>
    </properties>
    <build>
        <resources>
            <resource>
                <directory>src/main/resources</directory>
                <filtering>true</filtering>
                <includes>
                    <include>**/*.properties</include>
                    <include>logback.xml</include>
                    <include>gtfs/*</include>
                    <include>public/*</include>
                </includes>
            </resource>
        </resources>
        <plugins>
            <plugin>
                <groupId>org.apache.maven.plugins</groupId>
                <artifactId>maven-shade-plugin</artifactId>
                <version>2.2</version>
                <executions>
                    <execution>
                        <phase>package</phase>
                        <goals><goal>shade</goal></goals>
                        <configuration>
                            <finalName>dt-${git.commit.id.describe}</finalName>
                            <transformers>
                                <!-- files overwrite each other and geotools does not function without this.
                                         http://docs.geotools.org/latest/userguide/faq.html#how-do-i-create-an-executable-jar-for-my-geotools-app -->
                                <transformer implementation="org.apache.maven.plugins.shade.resource.ServicesResourceTransformer" />
                            </transformers>

                            <!-- signature files from included jars cause problems: http://stackoverflow.com/questions/999489 -->
                            <filters>
                                <filter>
                                    <artifact>*:*</artifact>
                                    <excludes>
                                        <exclude>META-INF/*.SF</exclude>
                                        <exclude>META-INF/*.DSA</exclude>
                                        <exclude>META-INF/*.RSA</exclude>
                                    </excludes>
                                </filter>
                            </filters>
                        </configuration>
                    </execution>
                </executions>
            </plugin>
            <plugin>
                <groupId>org.apache.maven.plugins</groupId>
                <artifactId>maven-compiler-plugin</artifactId>
                <version>3.7.0</version>
                <configuration>
                    <source>1.8</source>
                    <target>1.8</target>
                </configuration>
            </plugin>
            <plugin>
                <groupId>pl.project13.maven</groupId>
                <artifactId>git-commit-id-plugin</artifactId>
                <version>3.0.1</version>
                <executions>
                    <execution>
                        <goals>
                            <goal>revision</goal>
                        </goals>
                    </execution>
                </executions>
                <configuration>
                    <dotGitDirectory>${project.basedir}/.git</dotGitDirectory>
                    <!-- the below line will automatically generate the git properties file which is needed for the
                     SeverController to fully function.
                    -->
                    <generateGitPropertiesFile>true</generateGitPropertiesFile>
                    <injectAllReactorProjects>true</injectAllReactorProjects>
                    <!-- "git describe always" needed to keep GitHub actions from failing
                          See: https://github.com/git-commit-id/git-commit-id-maven-plugin/issues/61#issuecomment-68037525
                     -->
                    <gitDescribe>
                        <skip>false</skip>
                        <always>true</always>
                    </gitDescribe>
                </configuration>
            </plugin>
            <plugin>
                <groupId>org.apache.maven.plugins</groupId>
                <artifactId>maven-jar-plugin</artifactId>
                <version>3.1.2</version>
                <configuration>
                    <archive>
                        <manifest>
                            <mainClass>com.conveyal.datatools.manager.DataManager</mainClass>
                        </manifest>
                    </archive>
                </configuration>
            </plugin>
            <!-- This plugin generates code coverage reports during the test phase of maven. -->
            <plugin>
                <groupId>org.jacoco</groupId>
                <artifactId>jacoco-maven-plugin</artifactId>
                <version>0.8.2</version>
                <executions>
                    <execution>
                        <goals>
                            <goal>prepare-agent</goal>
                        </goals>
                    </execution>
                    <execution>
                        <id>report</id>
                        <phase>test</phase>
                        <goals>
                            <goal>report</goal>
                        </goals>
                    </execution>
                </executions>
            </plugin>
            <!-- maven-surefire-plugin is needed to run unit tests. -->
            <plugin>
                <artifactId>maven-surefire-plugin</artifactId>
                <version>2.22.2</version>
            </plugin>
        </plugins>
    </build>
    <repositories>
        <!-- Hack to force maven to check central first. Maven central is inherited from the superpom,
             but ends up at the end of the list. Though most of the time the artifact is in central,
             Maven tries to download from every other repository and fails before checking central.
             Do not change the id from central2 to central, otherwise the entry will be ignored. -->
        <repository>
            <id>central2</id>
            <name>check central first to avoid a lot of not found warnings</name>
            <url>https://repo1.maven.org/maven2</url>
            <snapshots>
                <enabled>true</enabled>
                <updatePolicy>always</updatePolicy>
            </snapshots>
        </repository>
        <!--  Repository for geotools (as of April 2020)  -->
        <repository>
            <id>osgeo</id>
            <name>OSGeo Release Repository</name>
            <url>https://repo.osgeo.org/repository/release/</url>
            <snapshots><enabled>false</enabled></snapshots>
            <releases><enabled>true</enabled></releases>
        </repository>
        <repository>
            <id>sonatype</id>
            <name>sonatype snapshots</name>
            <url>https://oss.sonatype.org/content/repositories/snapshots/</url>
            <snapshots>
                <enabled>true</enabled>
                <updatePolicy>always</updatePolicy>
            </snapshots>
        </repository>
        <repository>
            <id>boundless</id>
            <name>Boundless Maven Repository</name>
            <url>https://repo.boundlessgeo.com/main</url>
            <snapshots>
                <enabled>true</enabled>
                <updatePolicy>always</updatePolicy>
            </snapshots>
        </repository>
        <!--  used for importing java projects from github -->
        <repository>
            <id>jitpack.io</id>
            <url>https://jitpack.io</url>
        </repository>
    </repositories>

    <dependencies>
        <!-- Handles HTTP server -->
        <dependency>
            <groupId>com.sparkjava</groupId>
            <artifactId>spark-core</artifactId>
            <version>2.7.2</version>
        </dependency>

        <!-- Logging -->
        <dependency>
            <groupId>org.slf4j</groupId>
            <artifactId>slf4j-api</artifactId>
            <version>1.7.12</version>
        </dependency>

        <dependency>
            <groupId>ch.qos.logback</groupId>
            <artifactId>logback-classic</artifactId>
            <version>1.2.3</version>
        </dependency>

        <!-- Used to connect to and import legacy editor MapDBs -->
        <dependency>
            <groupId>org.mapdb</groupId>
            <artifactId>mapdb</artifactId>
            <version>1.0.8</version>
        </dependency>

        <!-- Used for MappedSuperClass annotation on Model classes -->
        <dependency>
            <groupId>org.eclipse.persistence</groupId>
            <artifactId>javax.persistence</artifactId>
            <version>2.1.0</version>
        </dependency>

        <!-- Used for testing (note: this should match the version in gtfs-lib). -->
        <dependency>
            <groupId>org.junit.jupiter</groupId>
            <artifactId>junit-jupiter-engine</artifactId>
            <version>5.7.0</version>
            <scope>test</scope>
        </dependency>
<<<<<<< HEAD
        <!-- gtfs-realtime-bindings for gtfs-rt parsing -->
        <dependency>
            <groupId>io.mobilitydata.transit</groupId>
            <artifactId>gtfs-realtime-bindings</artifactId>
            <version>0.0.7</version>
        </dependency>
=======
        <!-- Provides JUnit 5.x parametrized tests -->
        <dependency>
            <groupId>org.junit.jupiter</groupId>
            <artifactId>junit-jupiter-params</artifactId>
            <version>5.5.2</version>
            <scope>test</scope>
        </dependency>

>>>>>>> 7a49ce7e
        <!-- Used for loading/fetching/validating/writing GTFS entities. gtfs-lib also provides access to:
         - commons-io - generic utilities
         - AWS S3 SDK - putting/getting objects into/out of S3.
         -->
        <dependency>
            <groupId>com.github.conveyal</groupId>
            <artifactId>gtfs-lib</artifactId>
            <version>6.2.2</version>
            <!-- Exclusions added in order to silence SLF4J warnings about multiple bindings:
                http://www.slf4j.org/codes.html#multiple_bindings
            -->
            <exclusions>
                <exclusion>
                    <groupId>org.slf4j</groupId>
                    <artifactId>slf4j-simple</artifactId>
                </exclusion>
            </exclusions>
        </dependency>

        <!-- Used for application database -->
        <dependency>
            <groupId>org.mongodb</groupId>
            <artifactId>mongodb-driver-sync</artifactId>
            <version>4.0.5</version>
        </dependency>

        <!-- Miscellaneous utilities -->
        <dependency>
            <groupId>com.google.guava</groupId>
            <artifactId>guava</artifactId>
            <version>30.0-jre</version>
        </dependency>

        <!-- Note: Unless we are explicit with the jackson dependencies listed below, other versions included in other
        dependencies may cause conflicts. Specifically, there is an issue with the JsonAlias annotation (used in
        com.conveyal.datatools.manager.models.Snapshot) not working properly.-->
        <dependency>
            <groupId>com.fasterxml.jackson.core</groupId>
            <artifactId>jackson-core</artifactId>
            <version>${jackson.version}</version>
        </dependency>
        <!-- Handles parsing yaml config -->
        <dependency>
            <groupId>com.fasterxml.jackson.dataformat</groupId>
            <artifactId>jackson-dataformat-yaml</artifactId>
            <version>${jackson.version}</version>
        </dependency>
        <dependency>
            <groupId>com.fasterxml.jackson.core</groupId>
            <artifactId>jackson-databind</artifactId>
            <version>${jackson.version}</version>
        </dependency>

        <dependency>
            <groupId>com.fasterxml.jackson.core</groupId>
            <artifactId>jackson-annotations</artifactId>
            <version>${jackson.version}</version>
        </dependency>

        <!-- Used to send email notifications to subscribing users. Note: datatools-server also depends on this library
         for commons lang3 from org.apache.commons. -->
        <dependency>
            <groupId>com.sparkpost</groupId>
            <artifactId>sparkpost-lib</artifactId>
            <version>0.15</version>
        </dependency>

        <!-- Efficient collections for primitive types -->
        <dependency>
            <groupId>net.sf.trove4j</groupId>
            <artifactId>trove4j</artifactId>
            <version>3.0.3</version>
        </dependency>

        <!-- Used for handling shapefiles -->
        <dependency>
            <groupId>org.geotools</groupId>
            <artifactId>gt-shapefile</artifactId>
            <version>${geotools.version}</version>
        </dependency>
        <!-- gt-metadata and gt-api contains some dependencies required by gt-shapefile -->
        <dependency>
            <groupId>org.geotools</groupId>
            <artifactId>gt-metadata</artifactId>
            <version>${geotools.version}</version>
        </dependency>
        <dependency>
            <groupId>org.geotools</groupId>
            <artifactId>gt-api</artifactId>
            <version>${geotools.version}</version>
        </dependency>
        <!-- gt-epsg-hsql includes coordinate reference libraries that were removed from gtfs-lib in
             https://github.com/conveyal/gtfs-lib/pull/290 -->
        <dependency>
            <groupId>org.geotools</groupId>
            <artifactId>gt-epsg-hsql</artifactId>
            <version>${geotools.version}</version>
        </dependency>

        <!-- Error reporting -->
        <dependency>
            <groupId>com.bugsnag</groupId>
            <version>3.3.0</version>
            <artifactId>bugsnag</artifactId>
        </dependency>

        <!-- JWT verification for Auth0 -->
        <dependency>
            <groupId>com.auth0</groupId>
            <artifactId>java-jwt</artifactId>
            <version>2.3.0</version>
        </dependency>

        <!-- Rest Assured is an assertion library that makes testing web APIs easy. -->
        <dependency>
            <groupId>io.rest-assured</groupId>
            <artifactId>rest-assured</artifactId>
            <version>3.1.1</version>
            <scope>test</scope>
        </dependency>
        <!-- Hamcrest is an assertion library that prints pretty messages when assertions fail -->
        <dependency>
            <groupId>org.hamcrest</groupId>
            <artifactId>java-hamcrest</artifactId>
            <version>2.0.0.0</version>
            <scope>test</scope>
        </dependency>
        <!-- Snapshotting library for testing -->
        <dependency>
            <groupId>com.github.conveyal</groupId>
            <artifactId>java-snapshot-matcher</artifactId>
            <version>3495b32f7b4d3f82590e0a2284029214070b6984</version>
            <scope>test</scope>
        </dependency>
        <!-- wiremock is used to mock http requests -->
        <dependency>
            <groupId>com.github.tomakehurst</groupId>
            <artifactId>wiremock-standalone</artifactId>
            <version>2.14.0</version>
            <scope>test</scope>
        </dependency>
        <!-- Used to write YAML files -->
        <dependency>
            <groupId>org.yaml</groupId>
            <artifactId>snakeyaml</artifactId>
            <version>1.23</version>
        </dependency>
        <!-- Used for writing csv for merged feeds. Note: this appears to be one of the only
          CSV libraries that will only quote values when necessary (e.g., there is a comma character
          contained within the value) and that will work with an output stream writer when writing
          directly to a zip output stream.
          -->
        <dependency>
            <groupId>net.sf.supercsv</groupId>
            <artifactId>super-csv</artifactId>
            <version>2.4.0</version>
        </dependency>
        <!-- AWS individual module imports (S3 imported by gtfs-lib) -->
        <dependency>
            <groupId>com.amazonaws</groupId>
            <artifactId>aws-java-sdk-ec2</artifactId>
            <version>${awsjavasdk.version}</version>
        </dependency>
        <dependency>
            <groupId>com.amazonaws</groupId>
            <artifactId>aws-java-sdk-iam</artifactId>
            <version>${awsjavasdk.version}</version>
        </dependency>
        <dependency>
            <groupId>com.amazonaws</groupId>
            <artifactId>aws-java-sdk-elasticloadbalancingv2</artifactId>
            <version>${awsjavasdk.version}</version>
        </dependency>
        <!-- AWS STS allows Data Tools to assume other roles in order to deploy OTP to other AWS accounts. -->
        <dependency>
            <groupId>com.amazonaws</groupId>
            <artifactId>aws-java-sdk-sts</artifactId>
            <version>${awsjavasdk.version}</version>
        </dependency>
    </dependencies>

</project><|MERGE_RESOLUTION|>--- conflicted
+++ resolved
@@ -255,14 +255,12 @@
             <version>5.7.0</version>
             <scope>test</scope>
         </dependency>
-<<<<<<< HEAD
         <!-- gtfs-realtime-bindings for gtfs-rt parsing -->
         <dependency>
             <groupId>io.mobilitydata.transit</groupId>
             <artifactId>gtfs-realtime-bindings</artifactId>
             <version>0.0.7</version>
         </dependency>
-=======
         <!-- Provides JUnit 5.x parametrized tests -->
         <dependency>
             <groupId>org.junit.jupiter</groupId>
@@ -271,7 +269,6 @@
             <scope>test</scope>
         </dependency>
 
->>>>>>> 7a49ce7e
         <!-- Used for loading/fetching/validating/writing GTFS entities. gtfs-lib also provides access to:
          - commons-io - generic utilities
          - AWS S3 SDK - putting/getting objects into/out of S3.
