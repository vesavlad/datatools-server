--- conflicted
+++ resolved
@@ -262,11 +262,7 @@
             <groupId>com.github.conveyal</groupId>
             <artifactId>gtfs-lib</artifactId>
             <!-- Latest dev build on jitpack.io -->
-<<<<<<< HEAD
-            <version>ca419a8149</version>
-=======
             <version>4fcf36e</version>
->>>>>>> ea3f00c9
             <!-- Exclusions added in order to silence SLF4J warnings about multiple bindings:
                 http://www.slf4j.org/codes.html#multiple_bindings
             -->
