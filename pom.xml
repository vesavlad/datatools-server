<?xml version="1.0" encoding="UTF-8"?>
<project xmlns="http://maven.apache.org/POM/4.0.0"
         xmlns:xsi="http://www.w3.org/2001/XMLSchema-instance"
         xsi:schemaLocation="http://maven.apache.org/POM/4.0.0 http://maven.apache.org/xsd/maven-4.0.0.xsd">
    <modelVersion>4.0.0</modelVersion>

    <groupId>com.conveyal</groupId>
    <artifactId>datatools-server</artifactId>
<<<<<<< HEAD
    <version>3.3.0-SNAPSHOT</version>
=======
    <version>3.2.1-SNAPSHOT</version>
>>>>>>> 46d49ff7

    <licenses>
        <license>
            <name>MIT License</name>
            <url>https://opensource.org/licenses/MIT</url>
        </license>
    </licenses>

    <!-- Developer entries are provided for primary developers.
   For other contributors, see https://github.com/conveyal/datatools-server/graphs/contributors -->
    <developers>
        <developer>
            <name>Landon Reed</name>
            <email>lreed@conveyal.com</email>
            <organization>Conveyal</organization>
            <organizationUrl>http://conveyal.com/</organizationUrl>
        </developer>
        <developer>
            <name>Andrew Byrd</name>
            <email>abyrd@conveyal.com</email>
            <organization>Conveyal</organization>
            <organizationUrl>http://conveyal.com/</organizationUrl>
        </developer>
        <developer>
            <name>David Emory</name>
            <email>demory@conveyal.com</email>
            <organization>Conveyal</organization>
            <organizationUrl>http://conveyal.com/</organizationUrl>
        </developer>
        <developer>
            <name>Evan Siroky</name>
            <email>esiroky@conveyal.com</email>
            <organization>Conveyal</organization>
            <organizationUrl>http://conveyal.com/</organizationUrl>
        </developer>
    </developers>

    <!-- Define where the source code for project lives -->
    <scm>
        <connection>scm:git:https://github.com/conveyal/datatools-server.git</connection>
        <developerConnection>scm:git:ssh://git@github.com/conveyal/datatools-server.git</developerConnection>
        <url>https://github.com/conveyal/datatools-server.git</url>
    </scm>
    <properties>
        <jackson.version>2.9.8</jackson.version>
    </properties>
    <build>
        <resources>
            <resource>
                <directory>src/main/resources</directory>
                <filtering>true</filtering>
                <includes>
                    <include>**/*.properties</include>
                    <include>logback.xml</include>
                    <include>gtfs/*</include>
                    <include>public/*</include>
                </includes>
            </resource>
        </resources>
        <plugins>
            <plugin>
                <groupId>org.apache.maven.plugins</groupId>
                <artifactId>maven-shade-plugin</artifactId>
                <version>2.2</version>
                <executions>
                    <execution>
                        <phase>package</phase>
                        <goals><goal>shade</goal></goals>
                        <configuration>
                            <finalName>dt-${git.commit.id.describe}</finalName>
                            <transformers>
                                <!-- files overwrite each other and geotools does not function without this.
                                         http://docs.geotools.org/latest/userguide/faq.html#how-do-i-create-an-executable-jar-for-my-geotools-app -->
                                <transformer implementation="org.apache.maven.plugins.shade.resource.ServicesResourceTransformer" />
                            </transformers>

                            <!-- signature files from included jars cause problems: http://stackoverflow.com/questions/999489 -->
                            <filters>
                                <filter>
                                    <artifact>*:*</artifact>
                                    <excludes>
                                        <exclude>META-INF/*.SF</exclude>
                                        <exclude>META-INF/*.DSA</exclude>
                                        <exclude>META-INF/*.RSA</exclude>
                                    </excludes>
                                </filter>
                            </filters>
                        </configuration>
                    </execution>
                </executions>
            </plugin>
            <plugin>
                <groupId>org.apache.maven.plugins</groupId>
                <artifactId>maven-compiler-plugin</artifactId>
                <version>3.7.0</version>
                <configuration>
                    <source>1.8</source>
                    <target>1.8</target>
                </configuration>
            </plugin>
            <plugin>
                <groupId>pl.project13.maven</groupId>
                <artifactId>git-commit-id-plugin</artifactId>
                <version>2.2.1</version>
                <executions>
                    <execution>
                        <goals>
                            <goal>revision</goal>
                        </goals>
                    </execution>
                </executions>
                <configuration>
                    <dotGitDirectory>${project.basedir}/.git</dotGitDirectory>
                    <!-- the below line will automatically generate the git properties file which is needed for the
                     SeverController to fully function.
                    -->
                    <generateGitPropertiesFile>true</generateGitPropertiesFile>
                    <injectAllReactorProjects>true</injectAllReactorProjects>
                </configuration>
            </plugin>
            <plugin>
                <groupId>org.apache.maven.plugins</groupId>
                <artifactId>maven-jar-plugin</artifactId>
                <configuration>
                    <archive>
                        <manifest>
                            <mainClass>com.conveyal.datatools.manager.DataManager</mainClass>
                        </manifest>
                    </archive>
                </configuration>
            </plugin>
            <!-- This plugin generates code coverage reports during the test phase of maven. -->
            <plugin>
                <groupId>org.jacoco</groupId>
                <artifactId>jacoco-maven-plugin</artifactId>
                <version>0.8.2</version>
                <executions>
                    <execution>
                        <goals>
                            <goal>prepare-agent</goal>
                        </goals>
                    </execution>
                    <execution>
                        <id>report</id>
                        <phase>test</phase>
                        <goals>
                            <goal>report</goal>
                        </goals>
                    </execution>
                </executions>
            </plugin>
            <!-- This plugin makes sure junit 5 tests run -->
            <plugin>
                <artifactId>maven-surefire-plugin</artifactId>
                <version>2.22.0</version>
                <dependencies>
                    <dependency>
                        <groupId>org.junit.platform</groupId>
                        <artifactId>junit-platform-surefire-provider</artifactId>
                        <version>1.3.1</version>
                    </dependency>
                    <dependency>
                        <groupId>org.junit.jupiter</groupId>
                        <artifactId>junit-jupiter-engine</artifactId>
                        <version>5.3.1</version>
                    </dependency>
                </dependencies>
            </plugin>
        </plugins>
    </build>
    <repositories>
        <!-- Hack to force maven to check central first. Maven central is inherited from the superpom,
             but ends up at the end of the list. Though most of the time the artifact is in central,
             Maven tries to download from every other repository and fails before checking central.
             Do not change the id from central2 to central, otherwise the entry will be ignored. -->
        <repository>
            <id>central2</id>
            <name>check central first to avoid a lot of not found warnings</name>
            <url>https://repo1.maven.org/maven2</url>
            <snapshots>
                <enabled>true</enabled>
                <updatePolicy>always</updatePolicy>
            </snapshots>
        </repository>
        <repository>
            <id>osgeo</id>
            <name>Open Source Geospatial Foundation Repository</name>
            <url>http://download.osgeo.org/webdav/geotools/</url>
            <snapshots>
                <enabled>true</enabled>
                <updatePolicy>always</updatePolicy>
            </snapshots>
        </repository>
        <repository>
            <id>sonatype</id>
            <name>sonatype snapshots</name>
            <url>https://oss.sonatype.org/content/repositories/snapshots/</url>
            <snapshots>
                <enabled>true</enabled>
                <updatePolicy>always</updatePolicy>
            </snapshots>
        </repository>
        <repository>
            <id>boundless</id>
            <name>Boundless Maven Repository</name>
            <url>https://repo.boundlessgeo.com/main</url>
            <snapshots>
                <enabled>true</enabled>
                <updatePolicy>always</updatePolicy>
            </snapshots>
        </repository>
    </repositories>

    <dependencies>
        <!-- Handles HTTP server -->
        <dependency>
            <groupId>com.sparkjava</groupId>
            <artifactId>spark-core</artifactId>
            <version>2.7.2</version>
        </dependency>

        <!-- Logging -->
        <dependency>
            <groupId>org.slf4j</groupId>
            <artifactId>slf4j-api</artifactId>
            <version>1.7.12</version>
        </dependency>

        <dependency>
            <groupId>ch.qos.logback</groupId>
            <artifactId>logback-classic</artifactId>
            <version>1.1.3</version>
        </dependency>

        <!-- Used to connect to and import legacy editor MapDBs -->
        <dependency>
            <groupId>org.mapdb</groupId>
            <artifactId>mapdb</artifactId>
            <version>1.0.8</version>
        </dependency>

        <!-- Used for MappedSuperClass annotation on Model classes -->
        <dependency>
            <groupId>org.eclipse.persistence</groupId>
            <artifactId>javax.persistence</artifactId>
            <version>2.1.0</version>
        </dependency>

        <!-- Used for loading/fetching/writing GTFS entities (also provides access to commons-io and AWS S3 SDK). -->
        <dependency>
            <groupId>com.conveyal</groupId>
            <artifactId>gtfs-lib</artifactId>
            <version>4.2.2</version>
        </dependency>

        <!-- Used for data-tools application database -->
        <dependency>
            <groupId>org.mongodb</groupId>
            <artifactId>mongodb-driver</artifactId>
            <version>3.5.0</version>
        </dependency>

        <!-- Miscellaneous utilities -->
        <dependency>
            <groupId>com.google.guava</groupId>
            <artifactId>guava</artifactId>
            <version>18.0</version>
        </dependency>

        <!-- Note: Unless we are explicit with the jackson dependencies listed below, other versions included in other
        dependencies may cause conflicts. Specifically, there is an issue with the JsonAlias annotation (used in
        com.conveyal.datatools.manager.models.Snapshot) not working properly.-->
        <dependency>
            <groupId>com.fasterxml.jackson.core</groupId>
            <artifactId>jackson-core</artifactId>
            <version>${jackson.version}</version>
        </dependency>
        <!-- Handles parsing yaml config -->
        <dependency>
            <groupId>com.fasterxml.jackson.dataformat</groupId>
            <artifactId>jackson-dataformat-yaml</artifactId>
            <version>${jackson.version}</version>
        </dependency>

        <dependency>
            <groupId>com.fasterxml.jackson.core</groupId>
            <artifactId>jackson-databind</artifactId>
            <version>${jackson.version}</version>
        </dependency>

        <dependency>
            <groupId>com.fasterxml.jackson.core</groupId>
            <artifactId>jackson-annotations</artifactId>
            <version>${jackson.version}</version>
        </dependency>

        <!-- Used to send email notifications to subscribing users. Note: datatools-server also depends on this library
         for commons lang3 from org.apache.commons. -->
        <dependency>
            <groupId>com.sparkpost</groupId>
            <artifactId>sparkpost-lib</artifactId>
            <version>0.15</version>
        </dependency>

        <!-- Efficient collections for primitive types -->
        <dependency>
            <groupId>net.sf.trove4j</groupId>
            <artifactId>trove4j</artifactId>
            <version>3.0.3</version>
        </dependency>

        <!-- Used for handling shapefiles -->
        <dependency>
            <groupId>org.geotools</groupId>
            <artifactId>gt-shapefile</artifactId>
            <version>19.2</version>
        </dependency>

        <!-- Unit testing -->
        <dependency>
            <groupId>org.junit.jupiter</groupId>
            <artifactId>junit-jupiter-api</artifactId>
            <version>5.3.1</version>
            <scope>test</scope>
        </dependency>

        <!-- Error reporting -->
        <dependency>
            <groupId>com.bugsnag</groupId>
            <version>3.3.0</version>
            <artifactId>bugsnag</artifactId>
        </dependency>

        <!-- JWT verification for Auth0 -->
        <dependency>
            <groupId>com.auth0</groupId>
            <artifactId>java-jwt</artifactId>
            <version>2.3.0</version>
        </dependency>

        <!-- Rest Assured is an assertion library that makes testing web APIs easy. -->
        <dependency>
            <groupId>io.rest-assured</groupId>
            <artifactId>rest-assured</artifactId>
            <version>3.1.1</version>
            <scope>test</scope>
        </dependency>
        <!-- Hamcrest is an assertion library that prints pretty messages when assertions fail -->
        <dependency>
            <groupId>org.hamcrest</groupId>
            <artifactId>java-hamcrest</artifactId>
            <version>2.0.0.0</version>
        </dependency>

    </dependencies>

</project><|MERGE_RESOLUTION|>--- conflicted
+++ resolved
@@ -6,11 +6,7 @@
 
     <groupId>com.conveyal</groupId>
     <artifactId>datatools-server</artifactId>
-<<<<<<< HEAD
-    <version>3.3.0-SNAPSHOT</version>
-=======
     <version>3.2.1-SNAPSHOT</version>
->>>>>>> 46d49ff7
 
     <licenses>
         <license>
