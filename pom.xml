--- conflicted
+++ resolved
@@ -250,11 +250,7 @@
         <dependency>
             <groupId>com.conveyal</groupId>
             <artifactId>gtfs-lib</artifactId>
-<<<<<<< HEAD
-            <version>6.0.2</version>
-=======
             <version>6.0.3</version>
->>>>>>> 73fa9c3e
             <!-- Exclusions added in order to silence SLF4J warnings about multiple bindings:
                 http://www.slf4j.org/codes.html#multiple_bindings
             -->
