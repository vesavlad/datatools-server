--- conflicted
+++ resolved
@@ -1,29 +1,19 @@
 application:
   assets_bucket: bucket-name
   public_url: http://localhost:9966
-  notifications_enabled: true
-  cors:
-    enabled: true
-    origins: https://google.com
-    methods:
-    headers:
+  notifications_enabled: false
   port: 4000
   data:
-    editor_mapdb: /tmp/editor/mapdb
-    mapdb: /tmp/mapdb
     gtfs: /tmp
     use_s3_storage: false
     s3_region: us-east-1
     gtfs_s3_bucket: bucket-name
 modules:
-  dump:
-    enabled: true
   enterprise:
     enabled: false
   deployment:
     enabled: true
   editor:
-<<<<<<< HEAD
     enabled: false
   deployment:
     enabled: false
@@ -34,18 +24,6 @@
       ami: ami-id
       arn: arn
       keyName: some-pem-file-without-suffix
-=======
-    enabled: true
-    url: http://localhost:9001
-  alerts:
-    enabled: true
-    use_extension: mtc
-    url: /alerts
-  sign_config:
-    enabled: true
-    use_extension: mtc
-    url: /signs # eventually remove this
->>>>>>> aa0a0d71
   user_admin:
     enabled: true
   # Enable GTFS+ module for testing purposes
@@ -56,18 +34,10 @@
     load_on_fetch: false
     # use_extension: mtc
     # update_frequency: 30 # in seconds
-
 extensions:
-  mtc:
-    enabled: true
-    rtd_api: http://localhost:9876/
-    s3_bucket: bucket-name
-    s3_prefix: waiting/
-    s3_download_prefix: waiting/
   transitland:
     enabled: true
     api: https://transit.land/api/v1/feeds
   transitfeeds:
     enabled: true
-    api: http://api.transitfeeds.com/v1/getFeeds
-    key: your-api-key+    api: http://api.transitfeeds.com/v1/getFeeds