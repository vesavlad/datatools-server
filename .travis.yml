dist: trusty # jdk 8 not available on xenial
language: java
java:
  - oraclejdk8
sudo: false
# Install mongoDB to perform persistence tests
services:
  - mongodb
  - postgresql
addons:
  postgresql: 9.6
cache:
  directories:
    - $HOME/.m2
    - $HOME/.cache/yarn
before_install:
  # Install node 12 (needed for maven-semantic-release).
  - nvm install 12
  #- sed -i.bak -e 's|https://nexus.codehaus.org/snapshots/|https://oss.sonatype.org/content/repositories/codehaus-snapshots/|g' ~/.m2/settings.xml
  # set region in AWS config for S3 setup
  - mkdir ~/.aws && printf '%s\n' '[default]' 'aws_access_key_id=foo' 'aws_secret_access_key=bar' 'region=us-east-1' > ~/.aws/config
  - cp configurations/default/server.yml.tmp configurations/default/server.yml
  # create database for tests
  - psql -U postgres -c 'CREATE DATABASE catalogue;'
# Skip the install step (mvn install).
install: true
# Install semantic-release
before_script:
  - yarn global add @conveyal/maven-semantic-release semantic-release@15
  # Create dir for GTFS+ files (used during testing)
  - mkdir /tmp/gtfsplus
<<<<<<< HEAD
script:
  # package jar
  - mvn package
=======
before_install:
  #- sed -i.bak -e 's|https://nexus.codehaus.org/snapshots/|https://oss.sonatype.org/content/repositories/codehaus-snapshots/|g' ~/.m2/settings.xml
  # run a script to see if the e2e tests should be ran. This script will set the environment variable SHOULD_RUN_E2E
  # which is used in later travis commands.
  - source ./scripts/check-if-e2e-tests-should-run-on-travis.sh
  # set region in AWS config for S3 setup
  # - mkdir ~/.aws && printf '%s\n' '[default]' 'aws_access_key_id=foo' 'aws_secret_access_key=bar' 'region=us-east-1' > ~/.aws/config
  # add aws credentials for datatools-server
  - if [ "$SHOULD_RUN_E2E" = "true" ]; then mkdir ~/.aws && printf '%s\n' '[default]' 'aws_access_key_id=${AWS_ACCESS_KEY_ID}' 'aws_secret_access_key=${AWS_SECRET_ACCESS_KEY}' 'region=us-east-1' > ~/.aws/config; else mkdir ~/.aws && printf '%s\n' '[default]' 'aws_access_key_id=foo' 'aws_secret_access_key=bar' 'region=us-east-1' > ~/.aws/config; fi
  - cp configurations/default/server.yml.tmp configurations/default/server.yml
  # create database for e2e (and unit) tests
  - psql -U postgres -c 'CREATE DATABASE catalogue;'
  # install node v12 here in order to run the e2e tests
  - nvm install '12'
script:
  # run mvn package to make sure unit tests and packaging can work
  - mvn package
  # recursively copy coverage results into another folder so the e2e tests don't overwrite them
  - cp -R target target-unit-test-results
  # run just the e2e tests
  - if [ "$SHOULD_RUN_E2E" = "true" ]; then RUN_E2E=true mvn test; fi
  # recursively copy coverage results into another folder so the deployment results don't overwrite them
  - if [ "$SHOULD_RUN_E2E" = "true" ]; then cp -R target target-e2e-test-results; fi
>>>>>>> c691cf6f
after_success:
  # these first codecov runs will upload a report associated with the commit set through Travis CI environment variables
  # use codecov script flags to upload the coverage report for the unit tests
  - bash <(curl -s https://codecov.io/bash) -s target-unit-test-results -F unit_tests
  # use codecov script flags to upload the coverage report for the e2e tests
  - |
    if [ "$SHOULD_RUN_E2E" = "true" ]; then
      bash <(curl -s https://codecov.io/bash) -s target-e2e-test-results -F end_to_end_tests;
    fi

  # run maven-semantic-release to potentially create a new release of datatools-server. The flag --skip-maven-deploy is
  # used to avoid deploying to maven central. So essentially, this just creates a release with a changelog on github.
  #
  # If maven-semantic-release finishes successfully and the current branch is master, upload coverage reports for the
  # commits that maven-semantic-release generated. Since the above codecov run is associated with the commit that
  # initiated the Travis build, the report will not be associated with the commits that maven-semantic-release performed
  # (if it ended up creating a release and the two commits that were a part of that workflow). Therefore, if on master
  # codecov needs to be ran two more times to create codecov reports for the commits made by maven-semantic-release.
  # See https://github.com/conveyal/gtfs-lib/issues/193. In order to create reports for both the unit and e2e tsts,
  # the codecov scripts must be ran twice.
  #
  # The git commands get the commit hash of the HEAD commit and the commit just before HEAD.
  - |
    semantic-release --prepare @conveyal/maven-semantic-release --publish @semantic-release/github,@conveyal/maven-semantic-release --verify-conditions @semantic-release/github,@conveyal/maven-semantic-release --verify-release @conveyal/maven-semantic-release --use-conveyal-workflow --dev-branch=dev --skip-maven-deploy
    if [[ "$TRAVIS_BRANCH" = "master" ]]; then
      bash <(curl -s https://codecov.io/bash) -C "$(git rev-parse HEAD)" -s target-unit-test-results -F unit_tests
      bash <(curl -s https://codecov.io/bash) -C "$(git rev-parse HEAD^)" -s target-unit-test-results -F unit_tests
      if [ "$SHOULD_RUN_E2E" = "true" ]; then
        bash <(curl -s https://codecov.io/bash) -C "$(git rev-parse HEAD)" -s target-e2e-test-results -F end_to_end_tests;
        bash <(curl -s https://codecov.io/bash) -C "$(git rev-parse HEAD^)" -s target-e2e-test-results -F end_to_end_tests;
      fi
    fi
before_deploy:
# get branch name of current branch for use in jar name: https://graysonkoonce.com/getting-the-current-branch-name-during-a-pull-request-in-travis-ci/
- export BRANCH=$(if [ "$TRAVIS_PULL_REQUEST" == "false" ]; then echo $TRAVIS_BRANCH; else echo $TRAVIS_PULL_REQUEST_BRANCH; fi)
# Create directory that will contain artifacts to deploy to s3.
- mkdir deploy
# Display contents of target directory (for logging purposes only).
- ls target/*.jar
# Copy packaged jars over to deploy dir.
- cp target/dt-*.jar deploy/
# FIXME: Do not create a branch-specific jar for now. Having a jar that changes contents but keeps the same name
#   may cause confusion down the road and may be undesirable.
# - cp "target/dt-$(git describe --always).jar" "deploy/dt-latest-${BRANCH}.jar"
deploy:
  provider: s3
  skip_cleanup: true
  access_key_id: AKIAIWMAQP5YXWT7OZEA
  secret_access_key:
    secure: cDfIv+/+YimqsH8NvWQZy9YTqaplOwlIeEK+KEBCfsJ3DJK5sa6U4BMZCA4OMP1oTEaIxkd4Rcvj0OAYSFQVNQHtwc+1WeHobzu+MWajMNwmJYdjIvCqMFg2lgJdzCWv6vWcitNvrsYpuXxJlQOirY/4GjEh2gueHlilEdJEItBGYebQL0/5lg9704oeO9v+tIEVivtNc76K5DoxbAa1nW5wCYD7yMQ/cc9EQiMgR5PXNEVJS4hO7dfdDwk2ulGfpwTDrcSaR9JsHyoXj72kJHC9wocS9PLeeYzNAw6ctIymNIjotUf/QUeMlheBbLfTq6DKQ0ISLcD9YYOwviUMEGmnte+HCvTPTtxNbjBWPGa2HMkKsGjTptWu1RtqRJTLy19EN1WG5znO9M+lNGBjLivxHZA/3w7jyfvEU3wvQlzo59ytNMwOEJ3zvSm6r3/QmOr5BU+UHsqy5vv2lOQ9Nv10Uag11zDP1YWCoD96jvjZJsUZtW80ZweHYpDMq0vKdZwZSlbrhgHzS7vlDW7llZPUntz0SfKCjtddbRdy6T4HgsmA8EsBATfisWpmFA6roQSnYwfEZ5ooJ8IMjfOm1qGphrP1Qv8kYkqdtOyTijYErqJ3YzldjeItqaWtyD5tmHm6Wmq6XIbw4bnSfGRx9di+cG5lDEPe1tfBPCf9O5M=
  # upload jars in deploy dir to bucket
  bucket: datatools-builds
  local-dir: deploy
  acl: public_read
  on:
    repo: ibi-group/datatools-server
    all_branches: true<|MERGE_RESOLUTION|>--- conflicted
+++ resolved
@@ -14,27 +14,6 @@
     - $HOME/.m2
     - $HOME/.cache/yarn
 before_install:
-  # Install node 12 (needed for maven-semantic-release).
-  - nvm install 12
-  #- sed -i.bak -e 's|https://nexus.codehaus.org/snapshots/|https://oss.sonatype.org/content/repositories/codehaus-snapshots/|g' ~/.m2/settings.xml
-  # set region in AWS config for S3 setup
-  - mkdir ~/.aws && printf '%s\n' '[default]' 'aws_access_key_id=foo' 'aws_secret_access_key=bar' 'region=us-east-1' > ~/.aws/config
-  - cp configurations/default/server.yml.tmp configurations/default/server.yml
-  # create database for tests
-  - psql -U postgres -c 'CREATE DATABASE catalogue;'
-# Skip the install step (mvn install).
-install: true
-# Install semantic-release
-before_script:
-  - yarn global add @conveyal/maven-semantic-release semantic-release@15
-  # Create dir for GTFS+ files (used during testing)
-  - mkdir /tmp/gtfsplus
-<<<<<<< HEAD
-script:
-  # package jar
-  - mvn package
-=======
-before_install:
   #- sed -i.bak -e 's|https://nexus.codehaus.org/snapshots/|https://oss.sonatype.org/content/repositories/codehaus-snapshots/|g' ~/.m2/settings.xml
   # run a script to see if the e2e tests should be ran. This script will set the environment variable SHOULD_RUN_E2E
   # which is used in later travis commands.
@@ -46,8 +25,15 @@
   - cp configurations/default/server.yml.tmp configurations/default/server.yml
   # create database for e2e (and unit) tests
   - psql -U postgres -c 'CREATE DATABASE catalogue;'
-  # install node v12 here in order to run the e2e tests
+  # install node v12 here in order to run the e2e tests (and for maven-semantic-release).
   - nvm install '12'
+# Skip the install step (mvn install).
+install: true
+# Install semantic-release
+before_script:
+  - yarn global add @conveyal/maven-semantic-release semantic-release@15
+  # Create dir for GTFS+ files (used during testing)
+  - mkdir /tmp/gtfsplus
 script:
   # run mvn package to make sure unit tests and packaging can work
   - mvn package
@@ -57,7 +43,6 @@
   - if [ "$SHOULD_RUN_E2E" = "true" ]; then RUN_E2E=true mvn test; fi
   # recursively copy coverage results into another folder so the deployment results don't overwrite them
   - if [ "$SHOULD_RUN_E2E" = "true" ]; then cp -R target target-e2e-test-results; fi
->>>>>>> c691cf6f
 after_success:
   # these first codecov runs will upload a report associated with the commit set through Travis CI environment variables
   # use codecov script flags to upload the coverage report for the unit tests
