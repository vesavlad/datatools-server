package com.conveyal.datatools.editor.jobs;

import com.conveyal.datatools.common.status.MonitorableJob;
import com.conveyal.datatools.manager.DataManager;
import com.conveyal.datatools.manager.auth.Auth0UserProfile;
import com.conveyal.datatools.manager.models.FeedVersion;
import com.conveyal.datatools.manager.models.Snapshot;
import com.conveyal.datatools.manager.persistence.FeedStore;
import com.conveyal.gtfs.loader.FeedLoadResult;
import com.conveyal.gtfs.loader.JdbcGtfsExporter;
import com.fasterxml.jackson.annotation.JsonProperty;
import org.slf4j.Logger;
import org.slf4j.LoggerFactory;

import java.io.File;
import java.io.FileInputStream;
import java.io.IOException;

/**
 * This job will export a database snapshot (i.e., namespace) to a GTFS file. If a feed version is supplied in the
 * constructor, it will assume that the GTFS file is intended for ingestion into Data Tools as a new feed version.
 */
public class ExportSnapshotToGTFSJob extends MonitorableJob {

    private static final Logger LOG = LoggerFactory.getLogger(ExportSnapshotToGTFSJob.class);
    private final Snapshot snapshot;
<<<<<<< HEAD
    private final FeedVersion feedVersion;
=======
    private final String feedVersionId;
    private File tempFile;
>>>>>>> 3ac5c3d4

    public ExportSnapshotToGTFSJob(Auth0UserProfile owner, Snapshot snapshot, FeedVersion feedVersion) {
        super(owner, "Exporting snapshot " + snapshot.name, JobType.EXPORT_SNAPSHOT_TO_GTFS);
        this.snapshot = snapshot;
        this.feedVersion = feedVersion;
        status.update("Starting database snapshot...", 10);
    }

    public ExportSnapshotToGTFSJob(Auth0UserProfile owner, Snapshot snapshot) {
        this(owner, snapshot, null);
    }

    @JsonProperty
    public Snapshot getSnapshot () {
        return snapshot;
    }

    @Override
    public void jobLogic() {
<<<<<<< HEAD
        // Determine if storing/publishing new feed version for snapshot. If not, all we're doing is writing the
        // snapshot to a GTFS file.
        boolean isNewVersion = feedVersion != null;
        File tempFile;
=======
>>>>>>> 3ac5c3d4
        try {
            tempFile = File.createTempFile("snapshot", "zip");
        } catch (IOException e) {
            e.printStackTrace();
            status.fail("Error creating local file for snapshot.", e);
            return;
        }
        JdbcGtfsExporter exporter = new JdbcGtfsExporter(snapshot.namespace, tempFile.getAbsolutePath(), DataManager.GTFS_DATA_SOURCE, true);
        FeedLoadResult result = exporter.exportTables();
        if (result.fatalException != null) {
            status.fail(String.format("Error (%s) encountered while exporting database tables.", result.fatalException));
            return;
        }

        // Override snapshot ID if exporting feed for use as new feed version.
        String filename = isNewVersion ? feedVersion.id : snapshot.id + ".zip";
        String bucketPrefix = isNewVersion ? "gtfs" : "snapshots";
        // FIXME: replace with use of refactored FeedStore.
        // Store the GTFS zip locally or on s3.
        status.update("Writing snapshot to GTFS file", 90);
        if (DataManager.useS3) {
            String s3Key = String.format("%s/%s", bucketPrefix, filename);
            FeedStore.s3Client.putObject(DataManager.feedBucket, s3Key, tempFile);
            LOG.info("Storing snapshot GTFS at s3://{}/{}", DataManager.feedBucket, s3Key);
        } else {
            try {
                File gtfsFile = FeedVersion.feedStore.newFeed(filename, new FileInputStream(tempFile), null);
                if (isNewVersion) feedVersion.assignGtfsFile(gtfsFile);
            } catch (IOException e) {
                status.fail(String.format("Could not store feed for snapshot %s", snapshot.id), e);
            }
        }
<<<<<<< HEAD
        // Delete snapshot temp file.
        boolean deleted = tempFile.delete();
        if (!deleted) {
            LOG.warn("Temp file {} not deleted. This may contribute to storage space shortages.", tempFile.getAbsolutePath());
        }
=======
>>>>>>> 3ac5c3d4
    }

    @Override
    public void jobFinished () {
        if (!status.error) status.completeSuccessfully("Export complete!");
        // Delete snapshot temp file.
        if (tempFile != null) {
            LOG.info("Deleting temporary GTFS file for exported snapshot at {}", tempFile.getAbsolutePath());
            tempFile.delete();
        }
    }
}<|MERGE_RESOLUTION|>--- conflicted
+++ resolved
@@ -24,12 +24,8 @@
 
     private static final Logger LOG = LoggerFactory.getLogger(ExportSnapshotToGTFSJob.class);
     private final Snapshot snapshot;
-<<<<<<< HEAD
     private final FeedVersion feedVersion;
-=======
-    private final String feedVersionId;
     private File tempFile;
->>>>>>> 3ac5c3d4
 
     public ExportSnapshotToGTFSJob(Auth0UserProfile owner, Snapshot snapshot, FeedVersion feedVersion) {
         super(owner, "Exporting snapshot " + snapshot.name, JobType.EXPORT_SNAPSHOT_TO_GTFS);
@@ -49,13 +45,9 @@
 
     @Override
     public void jobLogic() {
-<<<<<<< HEAD
         // Determine if storing/publishing new feed version for snapshot. If not, all we're doing is writing the
         // snapshot to a GTFS file.
         boolean isNewVersion = feedVersion != null;
-        File tempFile;
-=======
->>>>>>> 3ac5c3d4
         try {
             tempFile = File.createTempFile("snapshot", "zip");
         } catch (IOException e) {
@@ -88,14 +80,6 @@
                 status.fail(String.format("Could not store feed for snapshot %s", snapshot.id), e);
             }
         }
-<<<<<<< HEAD
-        // Delete snapshot temp file.
-        boolean deleted = tempFile.delete();
-        if (!deleted) {
-            LOG.warn("Temp file {} not deleted. This may contribute to storage space shortages.", tempFile.getAbsolutePath());
-        }
-=======
->>>>>>> 3ac5c3d4
     }
 
     @Override
@@ -104,7 +88,10 @@
         // Delete snapshot temp file.
         if (tempFile != null) {
             LOG.info("Deleting temporary GTFS file for exported snapshot at {}", tempFile.getAbsolutePath());
-            tempFile.delete();
+            boolean deleted = tempFile.delete();
+            if (!deleted) {
+                LOG.warn("Temp file {} not deleted. This may contribute to storage space shortages.", tempFile.getAbsolutePath());
+            }
         }
     }
 }