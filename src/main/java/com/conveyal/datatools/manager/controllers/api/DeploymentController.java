package com.conveyal.datatools.manager.controllers.api;

import com.conveyal.datatools.common.utils.SparkUtils;
import com.conveyal.datatools.manager.DataManager;
import com.conveyal.datatools.manager.auth.Auth0UserProfile;
import com.conveyal.datatools.manager.jobs.DeployJob;
import com.conveyal.datatools.manager.models.Deployment;
import com.conveyal.datatools.manager.models.FeedSource;
import com.conveyal.datatools.manager.models.FeedVersion;
import com.conveyal.datatools.manager.models.JsonViews;
import com.conveyal.datatools.manager.models.OtpServer;
import com.conveyal.datatools.manager.models.Project;
import com.conveyal.datatools.manager.persistence.Persistence;
import com.conveyal.datatools.manager.utils.json.JsonManager;
import org.bson.Document;
import org.eclipse.jetty.http.HttpStatus;
import org.slf4j.Logger;
import org.slf4j.LoggerFactory;
import spark.Request;
import spark.Response;

import java.io.File;
import java.io.FileInputStream;
import java.io.IOException;
import java.util.ArrayList;
import java.util.Collection;
import java.util.HashMap;
import java.util.List;
import java.util.Map;
import java.util.stream.Collectors;

import static com.conveyal.datatools.common.utils.SparkUtils.logMessageAndHalt;
import static spark.Spark.delete;
import static spark.Spark.get;
import static spark.Spark.options;
import static spark.Spark.post;
import static spark.Spark.put;

/**
 * Handlers for HTTP API requests that affect Deployments.
 * These methods are mapped to API endpoints by Spark.
 */
public class DeploymentController {
    private static JsonManager<Deployment> json = new JsonManager<>(Deployment.class, JsonViews.UserInterface.class);
    private static final Logger LOG = LoggerFactory.getLogger(DeploymentController.class);
    private static Map<String, DeployJob> deploymentJobsByServer = new HashMap<>();

    /**
     * Gets the deployment specified by the request's id parameter and ensure that user has access to the
     * deployment. If the user does not have permission the Spark request is halted with an error.
     */
    private static Deployment checkDeploymentPermissions (Request req, Response res) {
        Auth0UserProfile userProfile = req.attribute("user");
        String deploymentId = req.params("id");
        Deployment deployment = Persistence.deployments.getById(deploymentId);
        if (deployment == null) {
            logMessageAndHalt(req, HttpStatus.BAD_REQUEST_400, "Deployment does not exist.");
        }
        boolean isProjectAdmin = userProfile.canAdministerProject(deployment.projectId, deployment.organizationId());
        if (!isProjectAdmin && !userProfile.getUser_id().equals(deployment.user())) {
            // If user is not a project admin and did not create the deployment, access to the deployment is denied.
            logMessageAndHalt(req, HttpStatus.UNAUTHORIZED_401, "User not authorized for deployment.");
        }
        return deployment;
    }

    private static Deployment getDeployment (Request req, Response res) {
        return checkDeploymentPermissions(req, res);
    }

    private static Deployment deleteDeployment (Request req, Response res) {
        Deployment deployment = checkDeploymentPermissions(req, res);
        deployment.delete();
        return deployment;
    }

    /**
     * Download all of the GTFS files in the feed.
     *
     * TODO: Should there be an option to download the OSM network as well?
     */
    private static FileInputStream downloadDeployment (Request req, Response res) throws IOException {
        Deployment deployment = checkDeploymentPermissions(req, res);
        // Create temp file in order to generate input stream.
        File temp = File.createTempFile("deployment", ".zip");
        // just include GTFS, not any of the ancillary information
        deployment.dump(temp, false, false, false);
        FileInputStream fis = new FileInputStream(temp);
        String cleanName = deployment.name.replaceAll("[^a-zA-Z0-9]", "");
        res.type("application/zip");
        res.header("Content-Disposition", String.format("attachment;filename=%s.zip", cleanName));

        // Delete temp file to avoid filling up disk space.
        // Note: file will not actually be deleted until download has completed.
        // http://stackoverflow.com/questions/24372279
        if (temp.delete()) {
            LOG.info("Temp deployment file at {} successfully deleted.", temp.getAbsolutePath());
        } else {
            LOG.warn("Temp deployment file at {} could not be deleted. Disk space may fill up!", temp.getAbsolutePath());
        }

        return fis;
    }

    /**
     * Spark HTTP controller that returns a list of deployments for the entire application, a single project, or a single
     * feed source (test deployments) depending on the query parameters supplied (e.g., projectId or feedSourceId)
     */
    private static Collection<Deployment> getAllDeployments (Request req, Response res) {
        Auth0UserProfile userProfile = req.attribute("user");
        String projectId = req.queryParams("projectId");
        String feedSourceId = req.queryParams("feedSourceId");
        if (projectId != null) {
            // Return deployments for project
            Project project = Persistence.projects.getById(projectId);
            if (project == null) logMessageAndHalt(req, 400, "Must provide valid projectId value.");
            if (!userProfile.canAdministerProject(projectId, project.organizationId))
                logMessageAndHalt(req, 401, "User not authorized to view project deployments.");
            return project.retrieveDeployments();
        } else if (feedSourceId != null) {
            // Return test deployments for feed source (note: these only include test deployments specific to the feed
            // source and will not include all deployments that reference this feed source).
            FeedSource feedSource = Persistence.feedSources.getById(feedSourceId);
            if (feedSource == null) logMessageAndHalt(req, 400, "Must provide valid feedSourceId value.");
            Project project = feedSource.retrieveProject();
            if (!userProfile.canViewFeed(project.organizationId, project.id, feedSourceId))
                logMessageAndHalt(req, 401, "User not authorized to view feed source deployments.");
            return feedSource.retrieveDeployments();
        } else {
            // If no query parameter is supplied, return all deployments for application.
            if (!userProfile.canAdministerApplication())
                logMessageAndHalt(req, 401, "User not authorized to view application deployments.");
            return Persistence.deployments.getAll();
        }
    }

    /**
     * Create a new deployment for the project. All feed sources with a valid latest version are added to the new
     * deployment.
     */
    private static Deployment createDeployment (Request req, Response res) {
        // TODO error handling when request is bogus
        // TODO factor out user profile fetching, permissions checks etc.
        Auth0UserProfile userProfile = req.attribute("user");
        Document newDeploymentFields = Document.parse(req.body());
        String projectId = newDeploymentFields.getString("projectId");
        String organizationId = newDeploymentFields.getString("organizationId");

        boolean allowedToCreate = userProfile.canAdministerProject(projectId, organizationId);

        if (allowedToCreate) {
            Project project = Persistence.projects.getById(projectId);
            Deployment newDeployment = new Deployment(project);

            // FIXME: Here we are creating a deployment and updating it with the JSON string (two db operations)
            // We do this because there is not currently apply JSON directly to an object (outside of Mongo codec
            // operations)
            Persistence.deployments.create(newDeployment);
            return Persistence.deployments.update(newDeployment.id, req.body());
        } else {
            logMessageAndHalt(req, 403, "Not authorized to create a deployment for project " + projectId);
            return null;
        }
    }

    /**
     * Create a deployment for a particular feed source.
     */
    private static Deployment createDeploymentFromFeedSource (Request req, Response res) {
        Auth0UserProfile userProfile = req.attribute("user");
        String id = req.params("id");
        FeedSource feedSource = Persistence.feedSources.getById(id);

        // three ways to have permission to do this:
        // 1) be an admin
        // 2) be the autogenerated user associated with this feed
        // 3) have access to this feed through project permissions
        // if all fail, the user cannot do this.
        if (
                !userProfile.canAdministerProject(feedSource.projectId, feedSource.organizationId()) &&
                !userProfile.getUser_id().equals(feedSource.user())
            )
            logMessageAndHalt(req, 401, "User not authorized to perform this action");

        if (feedSource.latestVersionId() == null)
            logMessageAndHalt(req, 400, "Cannot create a deployment from a feed source with no versions.");

        Deployment deployment = new Deployment(feedSource);
        deployment.storeUser(userProfile);
        Persistence.deployments.create(deployment);
        return deployment;
    }

//    @BodyParser.Of(value=BodyParser.Json.class, maxLength=1024*1024)

    /**
     * Update a single deployment. If the deployment's feed versions are updated, checks to ensure that each
     * version exists and is a part of the same parent project are performed before updating.
     */
    private static Object updateDeployment (Request req, Response res) {
        Deployment deploymentToUpdate = checkDeploymentPermissions(req, res);
        Document updateDocument = Document.parse(req.body());
        // FIXME use generic update hook, also feedVersions is getting serialized into MongoDB (which is undesirable)
        // Check that feed versions in request body are OK to add to deployment, i.e., they exist and are a part of
        // this project.
        if (updateDocument.containsKey("feedVersions")) {
            List<Document> versions = (List<Document>) updateDocument.get("feedVersions");
            ArrayList<FeedVersion> versionsToInsert = new ArrayList<>(versions.size());
            for (Document version : versions) {
                if (!version.containsKey("id")) {
                    logMessageAndHalt(req, 400, "Version not supplied");
                }
                FeedVersion feedVersion = null;
                try {
                    feedVersion = Persistence.feedVersions.getById(version.getString("id"));
                } catch (Exception e) {
                    logMessageAndHalt(req, 404, "Version not found");
                }
                if (feedVersion == null) {
                    logMessageAndHalt(req, 404, "Version not found");
                }
                // check that the version belongs to the correct project
                if (feedVersion.parentFeedSource().projectId.equals(deploymentToUpdate.projectId)) {
                    versionsToInsert.add(feedVersion);
                }
            }

            // Update deployment feedVersionIds field.
            List<String> versionIds = versionsToInsert.stream().map(v -> v.id).collect(Collectors.toList());
            Persistence.deployments.updateField(deploymentToUpdate.id, "feedVersionIds", versionIds);
        }
        Deployment updatedDeployment = Persistence.deployments.update(deploymentToUpdate.id, req.body());
        // TODO: Should updates to the deployment's fields trigger a notification to subscribers? This could get
        // very noisy.
        // Notify subscribed users of changes to deployment.
//            NotifyUsersForSubscriptionJob.createNotification(
//                    "deployment-updated",
//                    deploymentId,
//                    String.format("Deployment %s properties updated.", deploymentToUpdate.name)
//            );
        return updatedDeployment;
    }

    /**
     * Create a deployment bundle, and send it to the specified OTP target servers (or the specified s3 bucket).
     */
    private static String deploy (Request req, Response res) {
<<<<<<< HEAD
        try {
            // Check parameters supplied in request for validity.
            Auth0UserProfile userProfile = req.attribute("user");
            String target = req.params("target");
            Deployment deployment = checkDeploymentPermissions(req, res);
            Project project = Persistence.projects.getById(deployment.projectId);
            if (project == null) haltWithMessage(req, 400, "Internal reference error. Deployment's project ID is invalid");
            // FIXME: Currently the otp server to deploy to is determined by the string name field (with special characters
            // replaced with underscores). This should perhaps be replaced with an immutable server ID so that there is
            // no risk that these values can overlap. This may be over engineering this system though. The user deploying
            // a set of feeds would likely not create two deployment targets with the same name (and the name is unlikely
            // to change often).
            OtpServer otpServer = Persistence.servers.getById(target);
            if (otpServer == null) haltWithMessage(req, 400, "Must provide valid OTP server target ID.");
            // Check that permissions of user allow them to deploy to target.
            boolean isProjectAdmin = userProfile.canAdministerProject(deployment.projectId, deployment.organizationId());
            if (!isProjectAdmin && otpServer.admin) {
                haltWithMessage(req, 401, "User not authorized to deploy to admin-only target OTP server.");
            }
            // Check that we can deploy to the specified target. (Any deploy job for the target that is presently active will
            // cause a halt.)
            if (deploymentJobsByServer.containsKey(target)) {
                // There is a deploy job for the server. Check if it is active.
                DeployJob deployJob = deploymentJobsByServer.get(target);
                if (deployJob != null && !deployJob.status.completed) {
                    // Job for the target is still active! Send a 202 to the requester to indicate that it is not possible
                    // to deploy to this target right now because someone else is deploying.
                    String message = String.format(
                            "Will not process request to deploy %s. Deployment currently in progress for target: %s",
                            deployment.name,
                            target);
                    LOG.warn(message);
                    haltWithMessage(req, HttpStatus.ACCEPTED_202, message);
                }
            }
            // Get the URLs to deploy to.
            List<String> targetUrls = otpServer.internalUrl;
            if ((targetUrls == null || targetUrls.isEmpty()) && (otpServer.s3Bucket == null || otpServer.s3Bucket.isEmpty())) {
                haltWithMessage(req, 400, String.format("OTP server %s has no internal URL or s3 bucket specified.", otpServer.name));
            }
            // For any previous deployments sent to the server/router combination, set deployedTo to null because
            // this new one will overwrite it. NOTE: deployedTo for the current deployment will only be updated after the
            // successful completion of the deploy job.
            for (Deployment oldDeployment : Deployment.retrieveDeploymentForServerAndRouterId(target, deployment.routerId)) {
                LOG.info("Setting deployment target to null id={}", oldDeployment.id);
                Persistence.deployments.updateField(oldDeployment.id, "deployedTo", null);
=======
        // Check parameters supplied in request for validity.
        Auth0UserProfile userProfile = req.attribute("user");
        String target = req.params("target");
        Deployment deployment = checkDeploymentPermissions(req, res);
        Project project = Persistence.projects.getById(deployment.projectId);
        if (project == null)
            logMessageAndHalt(req, 400, "Internal reference error. Deployment's project ID is invalid");

        // FIXME: Currently the otp server to deploy to is determined by the string name field (with special characters
        // replaced with underscores). This should perhaps be replaced with an immutable server ID so that there is
        // no risk that these values can overlap. This may be over engineering this system though. The user deploying
        // a set of feeds would likely not create two deployment targets with the same name (and the name is unlikely
        // to change often).
        OtpServer otpServer = project.retrieveServer(target);
        if (otpServer == null) logMessageAndHalt(req, 400, "Must provide valid OTP server target ID.");

        // Check that permissions of user allow them to deploy to target.
        boolean isProjectAdmin = userProfile.canAdministerProject(deployment.projectId, deployment.organizationId());
        if (!isProjectAdmin && otpServer.admin) {
            logMessageAndHalt(req, 401, "User not authorized to deploy to admin-only target OTP server.");
        }

        // Check that we can deploy to the specified target. (Any deploy job for the target that is presently active will
        // cause a halt.)
        if (deploymentJobsByServer.containsKey(target)) {
            // There is a deploy job for the server. Check if it is active.
            DeployJob deployJob = deploymentJobsByServer.get(target);
            if (deployJob != null && !deployJob.status.completed) {
                // Job for the target is still active! Send a 202 to the requester to indicate that it is not possible
                // to deploy to this target right now because someone else is deploying.
                String message = String.format(
                        "Will not process request to deploy %s. Deployment currently in progress for target: %s",
                        deployment.name,
                        target);
                LOG.warn(message);
                logMessageAndHalt(req, HttpStatus.ACCEPTED_202, message);
>>>>>>> c52d6f06
            }
        }

        // Get the URLs to deploy to.
        List<String> targetUrls = otpServer.internalUrl;
        if ((targetUrls == null || targetUrls.isEmpty()) && (otpServer.s3Bucket == null || otpServer.s3Bucket.isEmpty())) {
            logMessageAndHalt(
                req,
                400,
                String.format("OTP server %s has no internal URL or s3 bucket specified.", otpServer.name)
            );
        }

        // For any previous deployments sent to the server/router combination, set deployedTo to null because
        // this new one will overwrite it. NOTE: deployedTo for the current deployment will only be updated after the
        // successful completion of the deploy job.
        for (Deployment oldDeployment : Deployment.retrieveDeploymentForServerAndRouterId(target, deployment.routerId)) {
            LOG.info("Setting deployment target to null id={}", oldDeployment.id);
            Persistence.deployments.updateField(oldDeployment.id, "deployedTo", null);
        }

        // Execute the deployment job and keep track of it in the jobs for server map.
        DeployJob job = new DeployJob(deployment, userProfile.getUser_id(), otpServer);
        DataManager.heavyExecutor.execute(job);
        deploymentJobsByServer.put(target, job);

        return SparkUtils.formatJobMessage(job.jobId, "Deployment initiating.");
    }

    public static void register (String apiPrefix) {
        post(apiPrefix + "secure/deployments/:id/deploy/:target", DeploymentController::deploy, json::write);
        post(apiPrefix + "secure/deployments/:id/deploy/", ((request, response) -> {
            logMessageAndHalt(request, 400, "Must provide valid deployment target name");
            return null;
        }), json::write);
        options(apiPrefix + "secure/deployments", (q, s) -> "");
        get(apiPrefix + "secure/deployments/:id/download", DeploymentController::downloadDeployment);
        get(apiPrefix + "secure/deployments/:id", DeploymentController::getDeployment, json::write);
        delete(apiPrefix + "secure/deployments/:id", DeploymentController::deleteDeployment, json::write);
        get(apiPrefix + "secure/deployments", DeploymentController::getAllDeployments, json::write);
        post(apiPrefix + "secure/deployments", DeploymentController::createDeployment, json::write);
        put(apiPrefix + "secure/deployments/:id", DeploymentController::updateDeployment, json::write);
        post(apiPrefix + "secure/deployments/fromfeedsource/:id", DeploymentController::createDeploymentFromFeedSource, json::write);
    }
}<|MERGE_RESOLUTION|>--- conflicted
+++ resolved
@@ -245,54 +245,6 @@
      * Create a deployment bundle, and send it to the specified OTP target servers (or the specified s3 bucket).
      */
     private static String deploy (Request req, Response res) {
-<<<<<<< HEAD
-        try {
-            // Check parameters supplied in request for validity.
-            Auth0UserProfile userProfile = req.attribute("user");
-            String target = req.params("target");
-            Deployment deployment = checkDeploymentPermissions(req, res);
-            Project project = Persistence.projects.getById(deployment.projectId);
-            if (project == null) haltWithMessage(req, 400, "Internal reference error. Deployment's project ID is invalid");
-            // FIXME: Currently the otp server to deploy to is determined by the string name field (with special characters
-            // replaced with underscores). This should perhaps be replaced with an immutable server ID so that there is
-            // no risk that these values can overlap. This may be over engineering this system though. The user deploying
-            // a set of feeds would likely not create two deployment targets with the same name (and the name is unlikely
-            // to change often).
-            OtpServer otpServer = Persistence.servers.getById(target);
-            if (otpServer == null) haltWithMessage(req, 400, "Must provide valid OTP server target ID.");
-            // Check that permissions of user allow them to deploy to target.
-            boolean isProjectAdmin = userProfile.canAdministerProject(deployment.projectId, deployment.organizationId());
-            if (!isProjectAdmin && otpServer.admin) {
-                haltWithMessage(req, 401, "User not authorized to deploy to admin-only target OTP server.");
-            }
-            // Check that we can deploy to the specified target. (Any deploy job for the target that is presently active will
-            // cause a halt.)
-            if (deploymentJobsByServer.containsKey(target)) {
-                // There is a deploy job for the server. Check if it is active.
-                DeployJob deployJob = deploymentJobsByServer.get(target);
-                if (deployJob != null && !deployJob.status.completed) {
-                    // Job for the target is still active! Send a 202 to the requester to indicate that it is not possible
-                    // to deploy to this target right now because someone else is deploying.
-                    String message = String.format(
-                            "Will not process request to deploy %s. Deployment currently in progress for target: %s",
-                            deployment.name,
-                            target);
-                    LOG.warn(message);
-                    haltWithMessage(req, HttpStatus.ACCEPTED_202, message);
-                }
-            }
-            // Get the URLs to deploy to.
-            List<String> targetUrls = otpServer.internalUrl;
-            if ((targetUrls == null || targetUrls.isEmpty()) && (otpServer.s3Bucket == null || otpServer.s3Bucket.isEmpty())) {
-                haltWithMessage(req, 400, String.format("OTP server %s has no internal URL or s3 bucket specified.", otpServer.name));
-            }
-            // For any previous deployments sent to the server/router combination, set deployedTo to null because
-            // this new one will overwrite it. NOTE: deployedTo for the current deployment will only be updated after the
-            // successful completion of the deploy job.
-            for (Deployment oldDeployment : Deployment.retrieveDeploymentForServerAndRouterId(target, deployment.routerId)) {
-                LOG.info("Setting deployment target to null id={}", oldDeployment.id);
-                Persistence.deployments.updateField(oldDeployment.id, "deployedTo", null);
-=======
         // Check parameters supplied in request for validity.
         Auth0UserProfile userProfile = req.attribute("user");
         String target = req.params("target");
@@ -329,7 +281,6 @@
                         target);
                 LOG.warn(message);
                 logMessageAndHalt(req, HttpStatus.ACCEPTED_202, message);
->>>>>>> c52d6f06
             }
         }
 
