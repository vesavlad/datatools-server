package com.conveyal.datatools.manager.controllers.api;

import com.conveyal.datatools.common.utils.SparkUtils;
import com.conveyal.datatools.manager.DataManager;
import com.conveyal.datatools.manager.auth.Auth0UserProfile;
import com.conveyal.datatools.manager.jobs.BuildTransportNetworkJob;
import com.conveyal.datatools.manager.jobs.CreateFeedVersionFromSnapshotJob;
import com.conveyal.datatools.manager.jobs.ProcessSingleFeedJob;
import com.conveyal.datatools.manager.models.FeedDownloadToken;
import com.conveyal.datatools.manager.models.FeedSource;
import com.conveyal.datatools.manager.models.FeedVersion;
import com.conveyal.datatools.manager.models.JsonViews;
import com.conveyal.datatools.manager.models.Snapshot;
import com.conveyal.datatools.manager.persistence.FeedStore;
import com.conveyal.datatools.manager.persistence.Persistence;
import com.conveyal.datatools.manager.utils.HashUtils;
import com.conveyal.datatools.manager.utils.json.JsonManager;
import com.conveyal.r5.analyst.PointSet;
import com.conveyal.r5.analyst.cluster.AnalystClusterRequest;
import com.conveyal.r5.analyst.cluster.ResultEnvelope;
import com.conveyal.r5.analyst.cluster.TaskStatistics;
import com.conveyal.r5.api.util.LegMode;
import com.conveyal.r5.api.util.TransitModes;
import com.conveyal.r5.profile.ProfileRequest;
import com.conveyal.r5.profile.RepeatedRaptorProfileRouter;
import com.conveyal.r5.profile.StreetMode;
import com.conveyal.r5.streets.LinkedPointSet;
import com.conveyal.r5.transit.TransportNetwork;
import com.fasterxml.jackson.core.JsonFactory;
import com.fasterxml.jackson.core.JsonGenerator;

import java.io.ByteArrayOutputStream;
import java.io.File;
import java.io.FileOutputStream;
import java.io.IOException;
import java.nio.charset.StandardCharsets;
import java.time.LocalDate;
import java.time.ZoneId;
import java.time.format.DateTimeFormatter;
import java.util.Collection;
import java.util.Date;
import java.util.EnumSet;
import java.util.List;
import java.util.concurrent.ExecutionException;
import java.util.stream.Collectors;

import com.fasterxml.jackson.databind.JsonNode;
import com.google.common.io.ByteStreams;
import org.eclipse.jetty.http.HttpStatus;
import org.slf4j.Logger;
import org.slf4j.LoggerFactory;
import spark.Request;
import spark.Response;

import javax.servlet.ServletInputStream;
import javax.servlet.ServletRequestWrapper;
import javax.servlet.http.HttpServletResponse;

import static com.conveyal.datatools.common.status.MonitorableJob.JobType.BUILD_TRANSPORT_NETWORK;
import static com.conveyal.datatools.common.utils.S3Utils.downloadFromS3;
import static com.conveyal.datatools.common.utils.SparkUtils.downloadFile;
import static com.conveyal.datatools.common.utils.SparkUtils.formatJobMessage;
<<<<<<< HEAD
import static com.conveyal.datatools.common.utils.SparkUtils.haltWithError;
=======
import static com.conveyal.datatools.common.utils.SparkUtils.haltWithMessage;
>>>>>>> c035769e
import static com.conveyal.datatools.manager.controllers.api.FeedSourceController.checkFeedSourcePermissions;
import static spark.Spark.delete;
import static spark.Spark.get;
import static spark.Spark.post;
import static spark.Spark.put;

public class FeedVersionController  {

    // TODO use this instead of stringly typed permissions
    enum Permission {
        VIEW, MANAGE
    }

    public static final Logger LOG = LoggerFactory.getLogger(FeedVersionController.class);
    public static JsonManager<FeedVersion> json = new JsonManager<>(FeedVersion.class, JsonViews.UserInterface.class);

    /**
     * Grab the feed version for the ID supplied in the request.
     * If you pass in ?summarized=true, don't include the full tree of validation results, only the counts.
     */
    private static FeedVersion getFeedVersion (Request req, Response res) {
        return requestFeedVersion(req, "view");
    }

    /**
     * Get all feed versions for a given feedSource (whose ID is specified in the request).
     */
    private static Collection<FeedVersion> getAllFeedVersionsForFeedSource(Request req, Response res) {
        // Check permissions and get the FeedSource whose FeedVersions we want.
        FeedSource feedSource = requestFeedSourceById(req, "view");
        return feedSource.retrieveFeedVersions();
    }

    public static FeedSource requestFeedSourceById(Request req, String action, String paramName) {
        String id = req.queryParams(paramName);
        if (id == null) {
            haltWithMessage(400, "Please specify feedSourceId param");
        }
        return checkFeedSourcePermissions(req, Persistence.feedSources.getById(id), action);
    }

    private static FeedSource requestFeedSourceById(Request req, String action) {
        return requestFeedSourceById(req, action, "feedSourceId");
    }

    /**
     * Upload a feed version directly. This is done behind Backbone's back, and as such uses
     * x-multipart-formdata rather than a json blob. This is done because uploading files in a JSON
     * blob is not pretty, and we don't really need to retrieveById the Backbone object directly; page re-render isn't
     * a problem.
     *
     * Auto-fetched feeds are no longer restricted from having directly-uploaded versions, so we're not picky about
     * that anymore.
     *
     * @return the job ID that allows monitoring progress of the load process
     */
    public static String createFeedVersionViaUpload(Request req, Response res) {

        Auth0UserProfile userProfile = req.attribute("user");
        FeedSource feedSource = requestFeedSourceById(req, "manage");
        FeedVersion latestVersion = feedSource.retrieveLatest();
        FeedVersion newFeedVersion = new FeedVersion(feedSource);
        newFeedVersion.retrievalMethod = FeedSource.FeedRetrievalMethod.MANUALLY_UPLOADED;


        // FIXME: Make the creation of new GTFS files generic to handle other feed creation methods, including fetching
        // by URL and loading from the editor.
        File newGtfsFile = new File(DataManager.getConfigPropertyAsText("application.data.gtfs"), newFeedVersion.id);
        try {
            // Bypass Spark's request wrapper which always caches the request body in memory that may be a very large
            // GTFS file. Also, the body of the request is the GTFS file instead of using multipart form data because
            // multipart form handling code also caches the request body.
            ServletInputStream inputStream = ((ServletRequestWrapper) req.raw()).getRequest().getInputStream();
            FileOutputStream fileOutputStream = new FileOutputStream(newGtfsFile);
            // Guava's ByteStreams.copy uses a 4k buffer (no need to wrap output stream), but does not close streams.
            ByteStreams.copy(inputStream, fileOutputStream);
            fileOutputStream.close();
            inputStream.close();
            if (newGtfsFile.length() == 0) {
                throw new IOException("No file found in request body.");
            }
            // Set last modified based on value of query param. This is determined/supplied by the client
            // request because this data gets lost in the uploadStream otherwise.
            Long lastModified = req.queryParams("lastModified") != null
                    ? Long.valueOf(req.queryParams("lastModified"))
                    : null;
            if (lastModified != null) {
                newGtfsFile.setLastModified(lastModified);
                newFeedVersion.fileTimestamp = lastModified;
            }
            LOG.info("Last modified: {}", new Date(newGtfsFile.lastModified()));
            LOG.info("Saving feed from upload {}", feedSource);
        } catch (Exception e) {
            LOG.error("Unable to open input stream from uploaded file", e);
            haltWithMessage(400, "Unable to read uploaded feed");
        }

        // TODO: fix FeedVersion.hash() call when called in this context. Nothing gets hashed because the file has not been saved yet.
        // newFeedVersion.hash();
        newFeedVersion.fileSize = newGtfsFile.length();
        newFeedVersion.hash = HashUtils.hashFile(newGtfsFile);

        // Check that the hashes of the feeds don't match, i.e. that the feed has changed since the last version.
        // (as long as there is a latest version, i.e. the feed source is not completely new)
        if (latestVersion != null && latestVersion.hash.equals(newFeedVersion.hash)) {
            // Uploaded feed matches latest. Delete GTFS file because it is a duplicate.
            LOG.error("Upload version {} matches latest version {}.", newFeedVersion.id, latestVersion.id);
            newGtfsFile.delete();
            LOG.warn("File deleted");

            // There is no need to delete the newFeedVersion because it has not yet been persisted to MongoDB.
            haltWithMessage(304, "Uploaded feed is identical to the latest version known to the database.");
        }

        newFeedVersion.name = newFeedVersion.formattedTimestamp() + " Upload";
        // TODO newFeedVersion.fileTimestamp still exists

        // Must be handled by executor because it takes a long time.
        ProcessSingleFeedJob processSingleFeedJob = new ProcessSingleFeedJob(newFeedVersion, userProfile.getUser_id(), true);
        DataManager.heavyExecutor.execute(processSingleFeedJob);

<<<<<<< HEAD
        // Return the jobId so that the requester can track the job's progress.
        return formatJobMessage(processSingleFeedJob.jobId, "Processing feed version upload.");
=======
        return formatJobMessage(processSingleFeedJob.jobId, "Feed version is processing.");
>>>>>>> c035769e
    }

    /**
     * HTTP API handler that converts an editor snapshot into a "published" data manager feed version.
     *
     * FIXME: How should we handle this for the SQL version of the application. One proposal might be to:
     *  1. "Freeze" the feed in the DB (making it read only).
     *  2. Run validation on the feed.
     *  3. Export a copy of the data to a GTFS file.
     *
     *  OR we could just export the feed to a file and then re-import it per usual. This seems like it's wasting time/energy.
     */
    private static boolean createFeedVersionFromSnapshot (Request req, Response res) {

        Auth0UserProfile userProfile = req.attribute("user");
        // TODO: Should the ability to create a feedVersion from snapshot be controlled by the 'edit-gtfs' privilege?
        FeedSource feedSource = requestFeedSourceById(req, "manage");
        Snapshot snapshot = Persistence.snapshots.getById(req.queryParams("snapshotId"));
        if (snapshot == null) {
            haltWithMessage(400, "Must provide valid snapshot ID");
        }
        FeedVersion feedVersion = new FeedVersion(feedSource);
        CreateFeedVersionFromSnapshotJob createFromSnapshotJob =
                new CreateFeedVersionFromSnapshotJob(feedVersion, snapshot, userProfile.getUser_id());
        DataManager.heavyExecutor.execute(createFromSnapshotJob);

        return true;
    }

    /**
     * Spark HTTP API handler that deletes a single feed version based on the ID in the request.
     */
    private static FeedVersion deleteFeedVersion(Request req, Response res) {
        FeedVersion version = requestFeedVersion(req, "manage");
        version.delete();
        return version;
    }

    private static FeedVersion requestFeedVersion(Request req, String action) {
        return requestFeedVersion(req, action, req.params("id"));
    }

    public static FeedVersion requestFeedVersion(Request req, String action, String feedVersionId) {
        FeedVersion version = Persistence.feedVersions.getById(feedVersionId);
        if (version == null) {
            haltWithMessage(404, "Feed version ID does not exist");
        }
        // Performs permissions checks on the feed source this feed version belongs to, and halts if permission is denied.
        checkFeedSourcePermissions(req, version.parentFeedSource(), action);
        return version;
    }

    /**
     * This method returns isochrones generated by R5 for the provided request parameters (the actual request is
     * constructed in {@link #buildProfileRequest}). If a transport network does not exist for the feed version, an async
     * build job is kicked off. Otherwise, the transport network cache is checked for the network.
     */
    private static String getIsochrones(Request req, Response res) {
        if (!DataManager.isModuleEnabled("r5_network")) {
            haltWithMessage(400, "Isochrone generation not enabled in this application.");
        }
        Auth0UserProfile userProfile = req.attribute("user");
        FeedVersion version = requestFeedVersion(req, "view");
        // Check server jobs to determine if build or read is in progress.
        checkForActiveTransportNetworkJob(version);
        TransportNetwork transportNetwork = null;
        if (!version.transportNetworkPath().exists()) {
            // If transport network does not exist, build it in async server job.
            BuildTransportNetworkJob buildTransportNetworkJob =
                    new BuildTransportNetworkJob(version, userProfile.getUser_id());
            DataManager.heavyExecutor.execute(buildTransportNetworkJob);
            // Set status to Accepted to indicate that the processing is not complete yet.
            res.status(HttpStatus.ACCEPTED_202);
            return SparkUtils.formatJobMessage(buildTransportNetworkJob.jobId, "Building transport network");
        }
        try {
            // Get transport network from cache.
            transportNetwork = DataManager.transportNetworkCache.getTransportNetwork(version.id);
            // Handle routing request if there is a transport network to route on.
            AnalystClusterRequest clusterRequest = buildProfileRequest(req);
            return getRouterResult(transportNetwork, clusterRequest);
        } catch (ExecutionException e) {
            e.printStackTrace();
            haltWithMessage(400, "Error accessing transport network.", e);
        }
        return null;
    }

    /**
     * Filters active jobs for any "build transport network" types for the provided version. If there is a match,
     * a halt is sent to the requester.
     */
    private static void checkForActiveTransportNetworkJob(FeedVersion version) {
        // Get list of jobs that are building transport networks for the feed version (should be at most only one).
        List<BuildTransportNetworkJob> buildJobs = StatusController.filterJobsByType(BUILD_TRANSPORT_NETWORK).stream()
                .filter(job -> ((BuildTransportNetworkJob) job).feedVersion.id.equals(version.id))
                .map(job -> (BuildTransportNetworkJob) job)
                .collect(Collectors.toList());

        if (buildJobs.size() > 0) {
            // Halt the request if there are active build jobs.
            haltWithMessage(202, "Please wait. Building transport network for version.");
        }
    }

    /**
     * Routes a profile request on the provided transport network and returns the resulting isochrones.
     */
    private static String getRouterResult(TransportNetwork transportNetwork, AnalystClusterRequest clusterRequest) {
        PointSet targets;
        if (transportNetwork.gridPointSet == null) {
            transportNetwork.rebuildLinkedGridPointSet();
        }
        targets = transportNetwork.gridPointSet;
        StreetMode mode = StreetMode.WALK;
        final LinkedPointSet linkedTargets = targets.link(transportNetwork.streetLayer, mode);
        RepeatedRaptorProfileRouter router = new RepeatedRaptorProfileRouter(transportNetwork, clusterRequest, linkedTargets, new TaskStatistics());
        ResultEnvelope result = router.route();

        ByteArrayOutputStream out = new ByteArrayOutputStream();
        try {
            JsonGenerator jsonGenerator = new JsonFactory().createGenerator(out);
            jsonGenerator.writeStartObject();
            result.avgCase.writeIsochrones(jsonGenerator);
            jsonGenerator.writeEndObject();
            jsonGenerator.close();
            out.close();
            String outString = new String( out.toByteArray(), StandardCharsets.UTF_8 );
            return outString;
        } catch (IOException e) {
            e.printStackTrace();
        }
        return null;
    }

    private static AnalystClusterRequest buildProfileRequest(Request req) {
        // required fields?
        Double fromLat = Double.valueOf(req.queryParams("fromLat"));
        Double fromLon = Double.valueOf(req.queryParams("fromLon"));
        Double toLat = Double.valueOf(req.queryParams("toLat"));
        Double toLon = Double.valueOf(req.queryParams("toLon"));
        // Defaults to today if no date passed in.
        LocalDate date = req.queryParams("date") != null
                ? LocalDate.parse(req.queryParams("date"), DateTimeFormatter.ISO_LOCAL_DATE)
                : LocalDate.now(); // format = 2011-12-30 (YYYY-MM-DD)

        // Optional fields with defaults
        Integer fromTime = req.queryParams("fromTime") != null
                ? Integer.valueOf(req.queryParams("fromTime"))
                : 9 * 3600; // 9am in seconds since midnight
        Integer toTime = req.queryParams("toTime") != null
                ? Integer.valueOf(req.queryParams("toTime"))
                : 10 * 3600; // 10am in seconds since midnight

        // build request with transit as default mode
        AnalystClusterRequest clusterRequest = new AnalystClusterRequest();
        clusterRequest.profileRequest = new ProfileRequest();
        clusterRequest.profileRequest.transitModes = EnumSet.of(TransitModes.TRANSIT);
        // Access and egress restricted to walking.
        clusterRequest.profileRequest.accessModes = EnumSet.of(LegMode.WALK);
        clusterRequest.profileRequest.egressModes = EnumSet.of(LegMode.WALK);
        clusterRequest.profileRequest.date = date;
        clusterRequest.profileRequest.fromLat = fromLat;
        clusterRequest.profileRequest.fromLon = fromLon;
        clusterRequest.profileRequest.toLat = toLat;
        clusterRequest.profileRequest.toLon = toLon;
        clusterRequest.profileRequest.fromTime = fromTime;
        clusterRequest.profileRequest.toTime = toTime;
        clusterRequest.profileRequest.zoneId = ZoneId.of("America/New_York");

        return clusterRequest;
    }

    private static boolean renameFeedVersion (Request req, Response res) {
        FeedVersion v = requestFeedVersion(req, "manage");

        String name = req.queryParams("name");
        if (name == null) {
            haltWithMessage(400, "Name parameter not specified");
        }

        Persistence.feedVersions.updateField(v.id, "name", name);
        return true;
    }

    private static Object downloadFeedVersionDirectly(Request req, Response res) {
        FeedVersion version = requestFeedVersion(req, "view");
        return downloadFile(version.retrieveGtfsFile(), version.id, res);
    }

    /**
     * Returns credentials that a client may use to then download a feed version. Functionality
     * changes depending on whether application.data.use_s3_storage config property is true.
     */
    private static Object getFeedDownloadCredentials(Request req, Response res) {
        FeedVersion version = requestFeedVersion(req, "view");

        if (DataManager.useS3) {
            // Return presigned download link if using S3.
            return downloadFromS3(FeedStore.s3Client, DataManager.feedBucket, FeedStore.s3Prefix + version.id, false, res);
        } else {
            // when feeds are stored locally, single-use download token will still be used
            FeedDownloadToken token = new FeedDownloadToken(version);
            Persistence.tokens.create(token);
            return token;
        }
    }

    /**
     * API endpoint that instructs application to validate a feed if validation does not exist for version.
     * FIXME!
     */
    private static JsonNode validate (Request req, Response res) {
        FeedVersion version = requestFeedVersion(req, "manage");
        haltWithMessage(400, "Validate endpoint not currently configured!");
        // FIXME: Update for sql-loader validation process?
        return null;
//        return version.retrieveValidationResult(true);
    }

    private static FeedVersion publishToExternalResource (Request req, Response res) {
        FeedVersion version = requestFeedVersion(req, "manage");

        // notify any extensions of the change
        for(String resourceType : DataManager.feedResources.keySet()) {
            DataManager.feedResources.get(resourceType).feedVersionCreated(version, null);
        }
        if (!DataManager.isExtensionEnabled("mtc")) {
            // update published version ID on feed source
            Persistence.feedSources.updateField(version.feedSourceId, "publishedVersionId", version.namespace);
            return version;
        } else {
            // NOTE: If the MTC extension is enabled, the parent feed source's publishedVersionId will not be updated to the
            // version's namespace until the FeedUpdater has successfully downloaded the feed from the share S3 bucket.
            return Persistence.feedVersions.updateField(version.id, "processing", true);
        }
    }

    /**
     * Download locally stored feed version with token supplied by this application. This method is only used when
     * useS3 is set to false. Otherwise, a direct download from s3 should be used.
     */
    private static HttpServletResponse downloadFeedVersionWithToken (Request req, Response res) {
        String tokenValue = req.params("token");
        FeedDownloadToken token = Persistence.tokens.getById(tokenValue);

        if(token == null || !token.isValid()) {
            LOG.error("Feed download token is invalid: {}", token);
            haltWithMessage(400, "Feed download token not valid");
        }
        // Fetch feed version to download.
        FeedVersion version = token.retrieveFeedVersion();
        if (version == null) {
            haltWithMessage(400, "Could not retrieve version to download");
        }
        LOG.info("Using token {} to download feed version {}", token.id, version.id);
        // Remove token so that it cannot be used again for feed download
        Persistence.tokens.removeById(tokenValue);
        File file = version.retrieveGtfsFile();
        return downloadFile(file, version.id, res);
    }

    public static void register (String apiPrefix) {
        // TODO: Might it be easier down the road to create a separate JSON view to request a "detailed" feed version
        // which would contain the full validationResult, so that a request for all versions does not become too large?
        // This might not be an issue because validation issues are queried separately.
        // TODO: We might need an endpoint to download a csv of all validation issues. This was supported in the
        // previous version of data tools.
        get(apiPrefix + "secure/feedversion/:id", FeedVersionController::getFeedVersion, json::write);
        get(apiPrefix + "secure/feedversion/:id/download", FeedVersionController::downloadFeedVersionDirectly);
        get(apiPrefix + "secure/feedversion/:id/downloadtoken", FeedVersionController::getFeedDownloadCredentials, json::write);
        post(apiPrefix + "secure/feedversion/:id/validate", FeedVersionController::validate, json::write);
        get(apiPrefix + "secure/feedversion/:id/isochrones", FeedVersionController::getIsochrones, json::write);
        get(apiPrefix + "secure/feedversion", FeedVersionController::getAllFeedVersionsForFeedSource, json::write);
        post(apiPrefix + "secure/feedversion", FeedVersionController::createFeedVersionViaUpload, json::write);
        post(apiPrefix + "secure/feedversion/fromsnapshot", FeedVersionController::createFeedVersionFromSnapshot, json::write);
        put(apiPrefix + "secure/feedversion/:id/rename", FeedVersionController::renameFeedVersion, json::write);
        post(apiPrefix + "secure/feedversion/:id/publish", FeedVersionController::publishToExternalResource, json::write);
        delete(apiPrefix + "secure/feedversion/:id", FeedVersionController::deleteFeedVersion, json::write);

        get(apiPrefix + "public/feedversion", FeedVersionController::getAllFeedVersionsForFeedSource, json::write);
        get(apiPrefix + "public/feedversion/:id/downloadtoken", FeedVersionController::getFeedDownloadCredentials, json::write);

        get(apiPrefix + "downloadfeed/:token", FeedVersionController::downloadFeedVersionWithToken);

    }
}<|MERGE_RESOLUTION|>--- conflicted
+++ resolved
@@ -60,11 +60,7 @@
 import static com.conveyal.datatools.common.utils.S3Utils.downloadFromS3;
 import static com.conveyal.datatools.common.utils.SparkUtils.downloadFile;
 import static com.conveyal.datatools.common.utils.SparkUtils.formatJobMessage;
-<<<<<<< HEAD
-import static com.conveyal.datatools.common.utils.SparkUtils.haltWithError;
-=======
 import static com.conveyal.datatools.common.utils.SparkUtils.haltWithMessage;
->>>>>>> c035769e
 import static com.conveyal.datatools.manager.controllers.api.FeedSourceController.checkFeedSourcePermissions;
 import static spark.Spark.delete;
 import static spark.Spark.get;
@@ -186,12 +182,7 @@
         ProcessSingleFeedJob processSingleFeedJob = new ProcessSingleFeedJob(newFeedVersion, userProfile.getUser_id(), true);
         DataManager.heavyExecutor.execute(processSingleFeedJob);
 
-<<<<<<< HEAD
-        // Return the jobId so that the requester can track the job's progress.
-        return formatJobMessage(processSingleFeedJob.jobId, "Processing feed version upload.");
-=======
         return formatJobMessage(processSingleFeedJob.jobId, "Feed version is processing.");
->>>>>>> c035769e
     }
 
     /**
