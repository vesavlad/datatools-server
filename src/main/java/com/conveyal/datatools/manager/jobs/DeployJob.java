--- conflicted
+++ resolved
@@ -211,11 +211,6 @@
             // deployment using either a specified bundle or Graph.obj.
             this.jobRelativePath = bundlePath;
         }
-<<<<<<< HEAD
-=======
-        // CONNECT TO EC2/S3
-        credentials = AWSUtils.getCredentialsForRole(otpServer.role, this.jobId);
->>>>>>> 144defaa
         this.customRegion = otpServer.ec2Info != null && otpServer.ec2Info.region != null
             ? otpServer.ec2Info.region
             : null;
@@ -724,13 +719,8 @@
                 // If there were previous instances assigned to the server, deregister/terminate them (now that the new
                 // instances are up and running).
                 if (previousInstanceIds.size() > 0) {
-<<<<<<< HEAD
-                    boolean success = ServerController.deRegisterAndTerminateInstances(
-                        otpServer.role,
-=======
                     boolean previousInstancesTerminated = ServerController.deRegisterAndTerminateInstances(
-                        credentials,
->>>>>>> 144defaa
+                        otpServer.role
                         otpServer.ec2Info.targetGroupArn,
                         customRegion,
                         previousInstanceIds
@@ -1166,8 +1156,6 @@
         return String.join("/", pathList);
     }
 
-<<<<<<< HEAD
-=======
     private String getBuildConfigS3Path() {
         return joinToS3FolderURI("build-config.json");
     }
@@ -1176,12 +1164,6 @@
         return joinToS3FolderURI("router-config.json");
     }
 
-    @JsonIgnore
-    public AmazonS3 getS3Client() {
-        return s3Client;
-    }
-
->>>>>>> 144defaa
     /**
      * Represents the current status of this job.
      */
