package com.conveyal.datatools.manager.jobs;

import com.amazonaws.services.ec2.model.DescribeInstancesRequest;
import com.amazonaws.services.ec2.model.DescribeInstancesResult;
import com.amazonaws.services.ec2.model.Instance;
import com.amazonaws.services.ec2.model.Reservation;
import com.amazonaws.services.elasticloadbalancingv2.AmazonElasticLoadBalancing;
import com.amazonaws.services.elasticloadbalancingv2.model.DescribeTargetHealthRequest;
import com.amazonaws.services.elasticloadbalancingv2.model.DescribeTargetHealthResult;
import com.amazonaws.services.elasticloadbalancingv2.model.RegisterTargetsRequest;
import com.amazonaws.services.elasticloadbalancingv2.model.TargetDescription;
import com.amazonaws.services.elasticloadbalancingv2.model.TargetHealthDescription;
import com.conveyal.datatools.common.status.MonitorableJob;
import com.conveyal.datatools.manager.auth.Auth0UserProfile;
import com.conveyal.datatools.manager.models.Deployment;
import com.conveyal.datatools.manager.models.OtpServer;
import com.conveyal.datatools.manager.utils.TimeTracker;
import com.conveyal.datatools.manager.utils.json.JsonUtil;
import com.fasterxml.jackson.annotation.JsonProperty;
import org.apache.http.HttpEntity;
import org.apache.http.client.methods.CloseableHttpResponse;
import org.apache.http.client.methods.HttpGet;
import org.apache.http.impl.client.CloseableHttpClient;
import org.apache.http.impl.client.HttpClients;
import org.apache.http.util.EntityUtils;
import org.slf4j.Logger;
import org.slf4j.LoggerFactory;

import java.io.IOException;
import java.util.Collections;
import java.util.concurrent.TimeUnit;

import static com.conveyal.datatools.manager.jobs.DeployJob.OTP_RUNNER_STATUS_FILE;

/**
 * Job that is dispatched during a {@link DeployJob} that spins up EC2 instances. This handles waiting for the server to
 * come online and for the OTP application/API to become available.
 */
public class MonitorServerStatusJob extends MonitorableJob {
    private static final Logger LOG = LoggerFactory.getLogger(MonitorServerStatusJob.class);

    private final DeployJob deployJob;
    private final Deployment deployment;
    private final Instance instance;
    private final boolean graphAlreadyBuilt;
    private final OtpServer otpServer;
    private final CloseableHttpClient httpClient = HttpClients.createDefault();
    // Delay checks by four seconds to give user-data script time to upload the instance's user data log if part of the
    // script fails (e.g., uploading or downloading a file).
    private static final int DELAY_SECONDS = 4;
    private static final int MAX_INSTANCE_HEALTH_RETRIES = 5;

    public MonitorServerStatusJob(Auth0UserProfile owner, DeployJob deployJob, Instance instance, boolean graphAlreadyBuilt) {
        super(
            owner,
            String.format("Monitor server setup %s", instance.getPublicIpAddress()),
            JobType.MONITOR_SERVER_STATUS
        );
        this.deployJob = deployJob;
        this.deployment = deployJob.getDeployment();
        this.otpServer = deployJob.getOtpServer();
        this.instance = instance;
        this.graphAlreadyBuilt = graphAlreadyBuilt;
        status.message = "Checking server status...";
    }

    @JsonProperty
    public String getInstanceId () {
        return instance != null ? instance.getInstanceId() : null;
    }

    @JsonProperty
    public String getDeploymentId () {
        return deployJob.getDeploymentId();
    }

    @Override
    public void jobLogic() {
        // Get OTP URL for instance to check for availability.
        String ipUrl = "http://" + instance.getPublicIpAddress();
        if (otpServer.ec2Info == null || otpServer.ec2Info.targetGroupArn == null) {
            // Fail the job from the outset if there is no target group defined.
            failJob("There is no load balancer under which to register ec2 instance.");
        }
        try {
            // Wait for otp-runner to produce first status file
            TimeTracker otpRunnerStatusAvailableTracker = new TimeTracker(5, TimeUnit.MINUTES);
            String statusUrl = String.join("/", ipUrl, OTP_RUNNER_STATUS_FILE);
            boolean otpRunnerStatusAvailable = false;
            while (!otpRunnerStatusAvailable) {
                // If the request is successful, the OTP instance has started.
                waitAndCheckInstanceHealth("otp-runner status file availability check: " + statusUrl);
                otpRunnerStatusAvailable = checkForSuccessfulRequest(statusUrl);
                if (otpRunnerStatusAvailableTracker.hasTimedOut()) {
                    failJob("Job timed out while waiting for otp-runner to produce a status file!");
                    return;
                }
            }
            // Wait for otp-runner to write a status that fulfills expectations of this job. Wait a maximum of 5 hours
            // if building a graph, or 1 hour if starting a server-only instance.
            TimeTracker otpRunnerCompletionTracker = new TimeTracker(graphAlreadyBuilt ? 1 : 5, TimeUnit.HOURS);
            boolean otpRunnerCompleted = false;
            while (!otpRunnerCompleted) {
                waitAndCheckInstanceHealth("otp-runner completion check: " + statusUrl);
                // Analyze the contents of the otp-runner status file to see if the job is complete
                otpRunnerCompleted = checkForOtpRunnerCompletion(statusUrl);
                // Check if an otp-runner status file check has already failed this job.
                if (status.error) {
                    return;
                }
                if (otpRunnerCompletionTracker.hasTimedOut()) {
                    failJob("Job timed out while waiting for otp-runner to finish!");
                    return;
                }
            }
            String message = String.format(
                "Graph build/download completed in %d seconds!",
                otpRunnerStatusAvailableTracker.elapsedSeconds()
            );
            LOG.info(message);
            // If only task for this instance is to build the graph (either because that is the deployment purpose or
            // because this instance type/image is for graph building only), this machine's job is complete and we can
            // consider this job done.
            if (isBuildOnlyServer()) {
                status.completeSuccessfully(message);
                LOG.info("View logs at {}", getOtpRunnerLogS3Path());
                return;
            }
            // Once this is confirmed, check for the availability of the router, which will indicate that the graph
            // load has completed successfully. Wait a maximum of 20 minutes to load the graph and for the router to
            // become available.
            TimeTracker routerCheckTracker = new TimeTracker(20, TimeUnit.MINUTES);
            String routerUrl = String.join("/", ipUrl, "otp/routers/default");
            boolean routerIsAvailable = false;
            while (!routerIsAvailable) {
                // If the request was successful, the graph build is complete!
                // TODO: Substitute in specific router ID? Or just default to... "default".
                waitAndCheckInstanceHealth("router to become available: " + routerUrl);
                routerIsAvailable = checkForSuccessfulRequest(routerUrl);
                if (routerCheckTracker.hasTimedOut()) {
                    failJob("Job timed out while waiting for trip planner to start up.");
                    return;
                }
            }
            status.update("Graph loaded!", 90);
            // After the router is available, the EC2 instance can be registered with the load balancer.
            // REGISTER INSTANCE WITH LOAD BALANCER
            RegisterTargetsRequest registerTargetsRequest = new RegisterTargetsRequest()
                .withTargetGroupArn(otpServer.ec2Info.targetGroupArn)
                .withTargets(new TargetDescription().withId(instance.getInstanceId()));
            boolean targetAddedSuccessfully = false;
            // Wait for two minutes for targets to register.
            TimeTracker registerTargetTracker = new TimeTracker(2, TimeUnit.MINUTES);
            AmazonElasticLoadBalancing elbClient = deployJob.getELBClientForDeployJob();
            while (!targetAddedSuccessfully) {
                // Register target with target group.
                elbClient.registerTargets(registerTargetsRequest);
                waitAndCheckInstanceHealth("instance to register with ELB target group");
                // Check that the instance ID shows up in the health check.
                DescribeTargetHealthRequest healthRequest = new DescribeTargetHealthRequest()
                    .withTargetGroupArn(otpServer.ec2Info.targetGroupArn);
                DescribeTargetHealthResult healthResult = elbClient.describeTargetHealth(healthRequest);
                for (TargetHealthDescription health : healthResult.getTargetHealthDescriptions()) {
                    if (instance.getInstanceId().equals(health.getTarget().getId())) {
                        LOG.info("Instance {} successfully added to target group!", instance.getInstanceId());
                        targetAddedSuccessfully = true;
                    }
                }
                if (registerTargetTracker.hasTimedOut()) {
                    failJob("Job timed out while waiting to register EC2 instance with load balancer target group.");
                    return;
                }
            }
            status.completeSuccessfully(
                String.format(
                    "Server successfully registered with load balancer %s. OTP running at %s",
                    otpServer.ec2Info.targetGroupArn,
                    routerUrl
                )
            );
            LOG.info("View logs at {}", getOtpRunnerLogS3Path());
            deployJob.incrementCompletedServers();
        } catch (InstanceHealthException e) {
            // If at any point during the job, an instance health check indicates that the EC2 instance being monitored
            // was terminated or stopped, an InstanceHealthException will be thrown. Whether the instance termination
            // was accidental or intentional, we want the result to be that the job fails and the deployment be aborted.
            // This gives us a failsafe in case we kick off a deployment accidentally or otherwise need to cancel the
            // deployment job (e.g., due to an incorrect configuration).
            failJob("EC2 Instance was stopped or terminated before job could complete!", e);
        } catch (Exception e) {
            // This catch-all block is needed to make sure any exceptions that are not handled elsewhere are properly
            // caught here so that the job can be properly failed. If the job is not failed properly this could result
            // in hanging instances that do not get terminated properly by the parent DeployJob.
            failJob("An internal datatools error occurred before the job could complete!", e);
        }
    }

    private boolean isBuildOnlyServer() {
        return deployment.buildGraphOnly || (!graphAlreadyBuilt && otpServer.ec2Info.hasSeparateGraphBuildConfig());
    }

    /**
     * Gets the expected path to the otp-runner logs that get uploaded to s3
     */
    private String getOtpRunnerLogS3Path() {
        return String.format("%s/%s-otp-runner.log", deployJob.getS3FolderURI(), instance.getInstanceId());
    }

    /**
     * Helper for marking the job as failed with just a message.
     */
    private void failJob(String message) {
        failJob(message, null);
    }

    /**
     * Helper that fails with a message and optional exception. A helpful message about where to find uploaded logs is
     * appended to the failure message.
     */
    private void failJob(String message, Exception e) {
        if (e == null) {
            LOG.error(message);
        } else {
            LOG.error(message, e);
        }
        status.fail(String.format("%s Check logs at: %s", message, getOtpRunnerLogS3Path()), e);
    }

    /**
     * Have the current thread sleep for a few seconds in order to pause during a while loop. Also, before and after
     * waiting, check the instance health to make sure it is still running. If a user has terminated the instance, the
     * job should be failed.
     */
<<<<<<< HEAD
    private void waitAndCheckInstanceHealth(String waitingFor) throws InstanceHealthException, InterruptedException {
        checkInstanceHealth();
        LOG.info("Waiting {} seconds for {}", DELAY_SECONDS, waitingFor);
        Thread.sleep(1000 * DELAY_SECONDS);
        checkInstanceHealth();
    }

    /**
     * Helper method to initiate to first attempt at checking the instance health.
     */
    private void checkInstanceHealth() throws InstanceHealthException, InterruptedException {
=======
    private void waitAndCheckInstanceHealth(String waitingFor) throws InstanceHealthException {
        checkInstanceHealth(1);
        try {
            LOG.info("Waiting {} seconds for {}", DELAY_SECONDS, waitingFor);
            Thread.sleep(1000 * DELAY_SECONDS);
        } catch (InterruptedException e) {
            e.printStackTrace();
        }
>>>>>>> 529401d1
        checkInstanceHealth(1);
    }

    /**
     * Checks whether the instance is running. If it has entered a state where it is stopped, terminated or about to be
     * stopped or terminated, then this method throws an exception. It is possible that some describe instance requests
     * might fail either during instance startup or due to brief network connectivity issues, so this method will retry
     * checking the instance health using recursion up to the
     * ${@link MonitorServerStatusJob#MAX_INSTANCE_HEALTH_RETRIES} value.
     */
    private void checkInstanceHealth(int attemptNumber) throws InstanceHealthException, InterruptedException {
        DescribeInstancesRequest request = new DescribeInstancesRequest()
            .withInstanceIds(Collections.singletonList(instance.getInstanceId()));
        DescribeInstancesResult result;
        try {
<<<<<<< HEAD
            result = deployJob.getEC2ClientForDeployJob().describeInstances(request);
        } catch (Exception e) {
            LOG.error("Failed on attempt {} to execute request to obtain instance health!", attemptNumber, e);
=======
            result = ec2.describeInstances(request);
        } catch (AmazonEC2Exception e) {
            LOG.warn(
                "Failed on attempt {}/{} to execute request to obtain instance health!",
                attemptNumber,
                MAX_INSTANCE_HEALTH_RETRIES,
                e
            );
>>>>>>> 529401d1
            if (attemptNumber > MAX_INSTANCE_HEALTH_RETRIES) {
                throw new InstanceHealthException("AWS Describe Instances error!");
            }
            LOG.info("Waiting 5 seconds to try to get instance status again");
            Thread.sleep(5000);
            checkInstanceHealth(attemptNumber + 1);
            return;
        }
        for (Reservation reservation : result.getReservations()) {
            for (Instance reservationInstance : reservation.getInstances()) {
                if (reservationInstance.getInstanceId().equals(instance.getInstanceId())) {
                    // Code 16 is running. Anything above that is either stopped, terminated or about to be stopped or
                    // terminated
                    if (reservationInstance.getState().getCode() > 16) {
                        throw new InstanceHealthException(reservationInstance.getState().getName());
                    }
                }
            }
        }
    }

    /**
     * An exception for when the ec2 Instance has entered a state where it is no longer running.
     */
    private class InstanceHealthException extends Exception {
        public InstanceHealthException(String instanceStateName) {
            super(String.format("Instance state no longer healthy! It changed to: %s", instanceStateName));
        }
    }

    /**
     * Checks the status of otp-runner and returns whether otp-runner has completed (either with success or failure).
     * The overall job is updated with the percent progress and message from the otp-runner status file as well. This
     * will make a request to the given URL to retrieve an otp-runner JSON status file. If the otp-runner status file
     * indicates that an error occurred, this method will fail the job.
     *
     * @param url The URL to retrieve the otp-runner status file from
     * @return true if otp-runner has completed all necessary tasks
     */
    private boolean checkForOtpRunnerCompletion(String url) {
        // make request to otp-runner
        HttpGet httpGet = new HttpGet(url);
        OtpRunnerStatus otpRunnerStatus;
        try (CloseableHttpResponse response = httpClient.execute(httpGet)) {
            otpRunnerStatus = JsonUtil.objectMapper.readValue(response.getEntity().getContent(), OtpRunnerStatus.class);
        } catch (IOException e) {
            LOG.error("Could not get otp-runner status from {}", url);
            e.printStackTrace();
            return false;
        }

        // make sure otp-runner status file contains a matching nonce. Sometimes a otp-runner status from a previous
        // deploy job could be present, so this makes sure that the otp-runner status file applies to this particular
        // deploy job
        if (otpRunnerStatus.nonce == null || !otpRunnerStatus.nonce.equals(deployJob.getNonce())) {
            LOG.warn("otp-runner status nonce does not match deployment nonce");
            return false;
        }

        // if the otp-runner status file contains an error message, fail the job
        if (otpRunnerStatus.error) {
            failJob(otpRunnerStatus.message);
            return false;
        }

        // update overall job status and percentage with the status and percentage found in the otp-runner status file
        status.update(otpRunnerStatus.message, otpRunnerStatus.pctProgress);

        // return completion based off of whether this instance is a graph-build only instance or is one that is
        // exepcted to run an OTP server
        if (graphAlreadyBuilt || !isBuildOnlyServer()) {
            // A successful completion is after the OTP server is successfully started
            return otpRunnerStatus.serverStarted;
        } else {
            // A successful completion is after the graph is uploaded
            return otpRunnerStatus.graphUploaded;
        }
    }

    /**
     * Checks the provided URL for a successful response (i.e., HTTP status code is 200).
     */
    private boolean checkForSuccessfulRequest(String url) {
        HttpGet httpGet = new HttpGet(url);
        try (CloseableHttpResponse response = httpClient.execute(httpGet)) {
            HttpEntity entity = response.getEntity();
            int statusCode = response.getStatusLine().getStatusCode();
            // Ensure the response body is fully consumed
            EntityUtils.consume(entity);
            return statusCode == 200;
        } catch (IOException e) {
            LOG.error("Could not complete request to {}", url);
            e.printStackTrace();
        }
        return false;
    }

    @Override
    public void jobFinished() {
<<<<<<< HEAD
        if (status.error) {
            // Terminate server.
            TerminateInstancesResult terminateInstancesResult;
            try {
                terminateInstancesResult = deployJob.getEC2ClientForDeployJob().terminateInstances(
                    new TerminateInstancesRequest().withInstanceIds(instance.getInstanceId())
                );
            } catch (Exception e) {
                status.fail(
                    String.format("%s. During job cleanup, the instance was not properly terminated!", status.message)
                );
                return;
            }
            InstanceStateChange instanceStateChange = terminateInstancesResult.getTerminatingInstances().get(0);
            // If instance state code is 48 that means it has been terminated.
            if (instanceStateChange.getCurrentState().getCode() == 48) {
                // FIXME: this message will not make it to the client because the status has already been failed. Also,
                //   I'm not sure if this is even the right way to handle the instance state check.
                status.update("Instance is terminated!", 100);
            }
        }
=======
        // jobs that failed will have their associated instances terminated in the parent deploy job
>>>>>>> 529401d1
    }
}<|MERGE_RESOLUTION|>--- conflicted
+++ resolved
@@ -231,28 +231,10 @@
      * waiting, check the instance health to make sure it is still running. If a user has terminated the instance, the
      * job should be failed.
      */
-<<<<<<< HEAD
     private void waitAndCheckInstanceHealth(String waitingFor) throws InstanceHealthException, InterruptedException {
-        checkInstanceHealth();
+        checkInstanceHealth(1);
         LOG.info("Waiting {} seconds for {}", DELAY_SECONDS, waitingFor);
         Thread.sleep(1000 * DELAY_SECONDS);
-        checkInstanceHealth();
-    }
-
-    /**
-     * Helper method to initiate to first attempt at checking the instance health.
-     */
-    private void checkInstanceHealth() throws InstanceHealthException, InterruptedException {
-=======
-    private void waitAndCheckInstanceHealth(String waitingFor) throws InstanceHealthException {
-        checkInstanceHealth(1);
-        try {
-            LOG.info("Waiting {} seconds for {}", DELAY_SECONDS, waitingFor);
-            Thread.sleep(1000 * DELAY_SECONDS);
-        } catch (InterruptedException e) {
-            e.printStackTrace();
-        }
->>>>>>> 529401d1
         checkInstanceHealth(1);
     }
 
@@ -268,20 +250,14 @@
             .withInstanceIds(Collections.singletonList(instance.getInstanceId()));
         DescribeInstancesResult result;
         try {
-<<<<<<< HEAD
             result = deployJob.getEC2ClientForDeployJob().describeInstances(request);
         } catch (Exception e) {
-            LOG.error("Failed on attempt {} to execute request to obtain instance health!", attemptNumber, e);
-=======
-            result = ec2.describeInstances(request);
-        } catch (AmazonEC2Exception e) {
             LOG.warn(
                 "Failed on attempt {}/{} to execute request to obtain instance health!",
                 attemptNumber,
                 MAX_INSTANCE_HEALTH_RETRIES,
                 e
             );
->>>>>>> 529401d1
             if (attemptNumber > MAX_INSTANCE_HEALTH_RETRIES) {
                 throw new InstanceHealthException("AWS Describe Instances error!");
             }
@@ -381,30 +357,6 @@
 
     @Override
     public void jobFinished() {
-<<<<<<< HEAD
-        if (status.error) {
-            // Terminate server.
-            TerminateInstancesResult terminateInstancesResult;
-            try {
-                terminateInstancesResult = deployJob.getEC2ClientForDeployJob().terminateInstances(
-                    new TerminateInstancesRequest().withInstanceIds(instance.getInstanceId())
-                );
-            } catch (Exception e) {
-                status.fail(
-                    String.format("%s. During job cleanup, the instance was not properly terminated!", status.message)
-                );
-                return;
-            }
-            InstanceStateChange instanceStateChange = terminateInstancesResult.getTerminatingInstances().get(0);
-            // If instance state code is 48 that means it has been terminated.
-            if (instanceStateChange.getCurrentState().getCode() == 48) {
-                // FIXME: this message will not make it to the client because the status has already been failed. Also,
-                //   I'm not sure if this is even the right way to handle the instance state check.
-                status.update("Instance is terminated!", 100);
-            }
-        }
-=======
         // jobs that failed will have their associated instances terminated in the parent deploy job
->>>>>>> 529401d1
     }
 }