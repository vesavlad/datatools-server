--- conflicted
+++ resolved
@@ -6,7 +6,10 @@
 import com.conveyal.datatools.manager.DataManager;
 import com.conveyal.datatools.manager.auth.Auth0UserProfile;
 import com.conveyal.datatools.manager.gtfsplus.tables.GtfsPlusTable;
+import com.conveyal.datatools.manager.models.FeedSource;
 import com.conveyal.datatools.manager.models.FeedVersion;
+import com.conveyal.datatools.manager.models.Project;
+import com.conveyal.datatools.manager.persistence.Persistence;
 import com.conveyal.datatools.manager.utils.ErrorUtils;
 import com.conveyal.gtfs.loader.Feed;
 import com.conveyal.gtfs.loader.Table;
@@ -35,6 +38,7 @@
 import static com.conveyal.datatools.manager.jobs.MergeFeedsType.REGIONAL;
 import static com.conveyal.datatools.manager.jobs.MergeStrategy.CHECK_STOP_TIMES;
 import static com.conveyal.datatools.manager.jobs.MergeStrategy.EXTEND_FUTURE;
+import static com.conveyal.datatools.manager.models.FeedRetrievalMethod.REGIONAL_MERGE;
 import static com.conveyal.datatools.manager.utils.MergeFeedUtils.*;
 
 /**
@@ -111,6 +115,7 @@
     private static final Logger LOG = LoggerFactory.getLogger(MergeFeedsJob.class);
     public static final ObjectMapper mapper = new ObjectMapper();
     private final Set<FeedVersion> feedVersions;
+    private final FeedSource feedSource;
     public final MergeFeedsResult mergeFeedsResult;
     private final String filename;
     public final String projectId;
@@ -165,6 +170,28 @@
         // is used by the client to download the merged feed upon job completion.
         this.projectId = mergeType.equals(REGIONAL) ? file : null;
         this.mergeType = mergeType;
+        // Assuming job is successful, mergedVersion will contain the resulting feed version.
+        Project project = Persistence.projects.getById(projectId);
+        // Grab parent feed source depending on merge type.
+        FeedSource regionalFeedSource = null;
+        // If storing a regional merge as a new version, find the feed source designated by the project.
+        if (mergeType.equals(REGIONAL) && storeNewVersion) {
+            regionalFeedSource = Persistence.feedSources.getById(project.regionalFeedSourceId);
+            // Create new feed source if this is the first regional merge.
+            if (regionalFeedSource == null) {
+                regionalFeedSource = new FeedSource("REGIONAL MERGE", project.id, REGIONAL_MERGE);
+                // Store new feed source.
+                Persistence.feedSources.create(regionalFeedSource);
+                // Update regional feed source ID on project.
+                project.regionalFeedSourceId = regionalFeedSource.id;
+                Persistence.projects.replace(project.id, project);
+            }
+        }
+        // Assign regional feed source or simply the first parent feed source found in the feed version list (these
+        // should all belong to the same feed source if the merge is not regional).
+        this.feedSource = mergeType.equals(REGIONAL)
+            ? regionalFeedSource
+            : feedVersions.iterator().next().parentFeedSource();
         // Assuming job is successful, mergedVersion will contain the resulting feed version.
         // Merged version will be null if the new version should not be stored.
         this.mergedVersion = getMergedVersion(this, storeNewVersion);
@@ -369,575 +396,6 @@
                 if (!ctx.iterateOverRows()) {
                     return -1;
                 }
-<<<<<<< HEAD
-=======
-                LOG.info("Adding {} table for {}{}", table.name, feedSource.name, version.version);
-
-                Field[] fieldsFoundInZip =
-                    table.getFieldsFromFieldHeaders(csvReader.getHeaders(), null);
-                List<Field> fieldsFoundList = Arrays.asList(fieldsFoundInZip);
-                // Determine the index of the key field for this version's table.
-                int keyFieldIndex = getFieldIndex(fieldsFoundInZip, keyField);
-                if (keyFieldIndex == -1) {
-                    LOG.error("No {} field exists for {} table (feed={})", keyField, table.name,
-                        feed.version.id);
-                    keyFieldMissing = true;
-                    // If there is no agency_id for agency table, create one and ensure that
-                    // route#agency_id gets set.
-                }
-                int lineNumber = 0;
-                // Iterate over rows in table, writing them to the out file.
-                while (csvReader.readRecord()) {
-                    String keyValue = csvReader.get(keyFieldIndex);
-                    if (feedIndex > 0 && mergeType.equals(SERVICE_PERIOD)) {
-                        // Always prefer the "future" file for the feed_info table, which means
-                        // we can skip any iterations following the first one. If merging the agency
-                        // table, we should only skip the following feeds if performing an MTC merge
-                        // because that logic assumes the two feeds share the same agency (or
-                        // agencies). NOTE: feed_info file is skipped by default (outside of this
-                        // method) for a regional merge), which is why this block is exclusively
-                        // for an MTC merge. Also, this statement may print multiple log
-                        // statements, but it is deliberately nested in the csv while block in
-                        // order to detect agency_id mismatches and fail the merge if found.
-                        if (table.name.equals("feed_info")) {
-                            LOG.warn("Skipping {} file for feed {}/{} (future file preferred)",
-                                table.name, feedIndex, feedsToMerge.size());
-                            continue;
-                        } else if (table.name.equals("agency")) {
-                            // The second feed's agency table must contain the same agency_id
-                            // value as the first feed.
-                            String agencyId = String.join(":", keyField, keyValue);
-                            if (!"".equals(keyValue) && !referenceTracker.transitIds.contains(agencyId)) {
-                                String otherAgencyId = referenceTracker.transitIds.stream()
-                                    .filter(transitId -> transitId.startsWith("agency_id"))
-                                    .findAny()
-                                    .orElse(null);
-                                String message = String.format(
-                                    "MTC merge detected mismatching agency_id values between two "
-                                        + "feeds (%s and %s). Failing merge operation.",
-                                    agencyId,
-                                    otherAgencyId
-                                );
-                                LOG.error(message);
-                                mergeFeedsResult.failed = true;
-                                mergeFeedsResult.failureReasons.add(message);
-                                return -1;
-                            }
-                            LOG.warn("Skipping {} file for feed {}/{} (future file preferred)",
-                                table.name, feedIndex, feedsToMerge.size());
-                            continue;
-                        } else if (table.name.equals("calendar_dates")) {
-                            if (
-                                futureFirstCalendarStartDate.isBefore(LocalDate.MAX) &&
-                                futureFeedFirstDate.isBefore(futureFirstCalendarStartDate)
-                            ) {
-                                // If the future feed's first date is before the feed's first calendar start date,
-                                // override the future feed first date with the calendar start date for use when checking
-                                // MTC calendar_dates and calendar records for modification/exclusion.
-                                futureFeedFirstDate = futureFirstCalendarStartDate;
-                            }
-                        }
-                    }
-                    // Check certain initial conditions on the first line of the file.
-                    if (lineNumber == 0) {
-                        if (table.name.equals(Table.AGENCY.name) && (keyFieldMissing || keyValue.equals(""))) {
-                            // agency_id is optional if only one agency is present, but that will
-                            // cause issues for the feed merge, so we need to insert an agency_id
-                            // for the single entry.
-                            newAgencyId = UUID.randomUUID().toString();
-                            if (keyFieldMissing) {
-                                // Only add agency_id field if it is missing in table.
-                                List<Field> fieldsList = new ArrayList<>(Arrays.asList(fieldsFoundInZip));
-                                fieldsList.add(Table.AGENCY.fields[0]);
-                                fieldsFoundInZip = fieldsList.toArray(fieldsFoundInZip);
-                                sharedFields.add(Table.AGENCY.fields[0]);
-                            }
-                            fieldsFoundList = Arrays.asList(fieldsFoundInZip);
-                        }
-                        if (mergeType.equals(SERVICE_PERIOD) && table.name.equals("stops")) {
-                            if (lineNumber == 0) {
-                                // Before reading any lines in stops.txt, first determine whether all records contain
-                                // properly filled stop_codes. The rules governing this logic are as follows:
-                                // 1. Stops with location_type greater than 0 (i.e., anything but 0 or empty) are permitted
-                                //    to have empty stop_codes (even if there are other stops in the feed that have
-                                //    stop_code values). This is because these location_types represent special entries
-                                //    that are either stations, entrances/exits, or generic nodes (e.g., for
-                                //    pathways.txt).
-                                // 2. For regular stops (location_type = 0 or empty), all or none of the stops must
-                                //    contain stop_codes. Otherwise, the merge feeds job will be failed.
-                                int stopsMissingStopCodeCount = 0;
-                                int stopsCount = 0;
-                                int specialStopsCount = 0;
-                                int locationTypeIndex = getFieldIndex(fieldsFoundInZip, "location_type");
-                                int stopCodeIndex = getFieldIndex(fieldsFoundInZip, "stop_code");
-                                // Get special stops reader to iterate over every stop and determine if stop_code values
-                                // are present.
-                                CsvReader stopsReader = table.getCsvReader(feed.zipFile, null);
-                                while (stopsReader.readRecord()) {
-                                    stopsCount++;
-                                    String locationType = stopsReader.get(locationTypeIndex);
-                                    // Special stop records (i.e., a station, entrance, or anything with
-                                    // location_type > 0) do not need to specify stop_code. Other stops should.
-                                    boolean isSpecialStop = !"".equals(locationType) && !"0".equals(locationType);
-                                    String stopCode = stopsReader.get(stopCodeIndex);
-                                    boolean stopCodeIsMissing = "".equals(stopCode);
-                                    if (isSpecialStop) specialStopsCount++;
-                                    else if (stopCodeIsMissing) stopsMissingStopCodeCount++;
-                                }
-                                LOG.info("total stops: {}", stopsCount);
-                                LOG.info("stops missing stop_code: {}", stopsMissingStopCodeCount);
-                                if (stopsMissingStopCodeCount + specialStopsCount == stopsCount) {
-                                    // If all stops are missing stop_code (taking into account the special stops that do
-                                    // not require stop_code), we simply default to merging on stop_id.
-                                    LOG.warn(
-                                        "stop_code is not present in file {}/{}. Reverting to stop_id",
-                                        feedIndex + 1, feedsToMerge.size());
-                                    // If the key value for stop_code is not present, revert to stop_id.
-                                    keyField = table.getKeyFieldName();
-                                    keyFieldIndex = table.getKeyFieldIndex(fieldsFoundInZip);
-                                    keyValue = csvReader.get(keyFieldIndex);
-                                    // When all stops missing stop_code for the first feed, there's nothing to do (i.e.,
-                                    // no failure condition has been triggered yet). Just indicate this in the flag and
-                                    // proceed with the merge.
-                                    if (feedIndex == 0) stopCodeMissingFromFirstFeed = true;
-                                    // However... if the second feed was missing stop_codes and the first feed was not,
-                                    // fail the merge job.
-                                    if (feedIndex == 1 && !stopCodeMissingFromFirstFeed) {
-                                        mergeFeedsResult.failed = true;
-                                        mergeFeedsResult.errorCount++;
-                                        mergeFeedsResult.failureReasons.add(
-                                            stopCodeFailureMessage(stopsMissingStopCodeCount, stopsCount, specialStopsCount)
-                                        );
-                                    }
-                                } else if (stopsMissingStopCodeCount > 0) {
-                                    // If some, but not all, stops are missing stop_code, the merge feeds job must fail.
-                                    mergeFeedsResult.failed = true;
-                                    mergeFeedsResult.errorCount++;
-                                    mergeFeedsResult.failureReasons.add(
-                                        stopCodeFailureMessage(stopsMissingStopCodeCount, stopsCount, specialStopsCount)
-                                    );
-                                }
-                            }
-                        }
-                    }
-                    // Filter the spec fields on the set of shared fields found in all feeds to be merged.
-                    List<Field> sharedSpecFields = specFields.stream()
-                        .filter(field -> containsField(sharedFields, field.name))
-                        .collect(Collectors.toList());
-                    Field[] sharedSpecFieldsArray = sharedSpecFields.toArray(new Field[0]);
-                    boolean skipRecord = false;
-                    String[] rowValues = new String[sharedSpecFields.size()];
-                    String[] values = csvReader.getValues();
-                    if (values.length == 1) {
-                        LOG.warn("Found blank line. Skipping...");
-                        continue;
-                    }
-                    // Piece together the row to write, which should look practically identical to the original
-                    // row except for the identifiers receiving a prefix to avoid ID conflicts.
-                    for (int specFieldIndex = 0; specFieldIndex < sharedSpecFields.size(); specFieldIndex++) {
-                        // There is nothing to do in this loop if it has already been determined that the record should
-                        // be skipped.
-                        if (skipRecord) continue;
-                        Field field = sharedSpecFields.get(specFieldIndex);
-                        // Get index of field from GTFS spec as it appears in feed
-                        int index = fieldsFoundList.indexOf(field);
-                        String val = csvReader.get(index);
-                        // Default value to write is unchanged from value found in csv (i.e. val). Note: if looking to
-                        // modify the value that is written in the merged file, you must update valueToWrite (e.g.,
-                        // updating the current feed's end_date or accounting for cases where IDs conflict).
-                        String valueToWrite = val;
-                        // Handle filling in agency_id if missing when merging regional feeds.
-                        if (newAgencyId != null && field.name.equals("agency_id") && mergeType
-                            .equals(REGIONAL)) {
-                            if (val.equals("") && table.name.equals("agency") && lineNumber > 0) {
-                                // If there is no agency_id value for a second (or greater) agency
-                                // record, fail the merge feed job.
-                                String message = String.format(
-                                    "Feed %s has multiple agency records but no agency_id values.",
-                                    feed.version.id);
-                                mergeFeedsResult.failed = true;
-                                mergeFeedsResult.failureReasons.add(message);
-                                LOG.error(message);
-                                return -1;
-                            }
-                            LOG.info("Updating {}#agency_id to (auto-generated) {} for ID {}",
-                                table.name, newAgencyId, keyValue);
-                            val = newAgencyId;
-                        }
-                        // Determine if field is a GTFS identifier.
-                        boolean isKeyField =
-                            field.isForeignReference() || keyField.equals(field.name);
-                        if (this.mergeType.equals(REGIONAL) && isKeyField && !val.isEmpty()) {
-                            // For regional merge, if field is a GTFS identifier (e.g., route_id,
-                            // stop_id, etc.), add scoped prefix.
-                            valueToWrite = String.join(":", idScope, val);
-                        }
-                        // Only need to check for merge conflicts if using MTC merge type because
-                        // the regional merge type scopes all identifiers by default. Also, the
-                        // reference tracker will get far too large if we attempt to use it to
-                        // track references for a large number of feeds (e.g., every feed in New
-                        // York State).
-                        if (mergeType.equals(SERVICE_PERIOD)) {
-                            Set<NewGTFSError> idErrors;
-                            // If analyzing the second feed (non-future feed), the service_id always gets feed scoped.
-                            // See https://github.com/ibi-group/datatools-server/issues/244
-                            if (feedIndex == 1 && field.name.equals("service_id")) {
-                                valueToWrite = String.join(":", idScope, val);
-                                mergeFeedsResult.remappedIds.put(
-                                    getTableScopedValue(table, idScope, val),
-                                    valueToWrite
-                                );
-                                idErrors = referenceTracker
-                                    .checkReferencesAndUniqueness(keyValue, lineNumber, field, valueToWrite,
-                                        table, keyField, orderField);
-                            } else {
-                                idErrors = referenceTracker
-                                    .checkReferencesAndUniqueness(keyValue, lineNumber, field, val,
-                                        table, keyField, orderField);
-                            }
-
-                            // Store values for key fields that have been encountered.
-                            // TODO Consider using Strategy Pattern https://en.wikipedia.org/wiki/Strategy_pattern
-                            //  instead of a switch statement.
-                            switch (table.name) {
-                                case "calendar":
-                                    // If any service_id in the active feed matches with the future
-                                    // feed, it should be modified and all associated trip records
-                                    // must also be changed with the modified service_id.
-                                    // TODO How can we check that calendar_dates entries are
-                                    //  duplicates? I think we would need to consider the
-                                    //  service_id:exception_type:date as the unique key and include any
-                                    //  all entries as long as they are unique on this key.
-                                    if (hasDuplicateError(idErrors)) {
-                                        String key = getTableScopedValue(table, idScope, val);
-                                        // Modify service_id and ensure that referencing trips
-                                        // have service_id updated.
-                                        valueToWrite = String.join(":", idScope, val);
-                                        mergeFeedsResult.remappedIds.put(key, valueToWrite);
-                                    }
-                                    int startDateIndex =
-                                        getFieldIndex(fieldsFoundInZip, "start_date");
-                                    LocalDate startDate = LocalDate
-                                        .parse(csvReader.get(startDateIndex),
-                                            GTFS_DATE_FORMATTER);
-                                    if (feedIndex == 0) {
-                                        // For the future feed, check if the calendar's start date is earlier than the
-                                        // previous earliest value and update if so.
-                                        if (futureFirstCalendarStartDate.isAfter(startDate)) {
-                                            futureFirstCalendarStartDate = startDate;
-                                        }
-                                    } else {
-                                        // If a service_id from the active calendar has both the
-                                        // start_date and end_date in the future, the service will be
-                                        // excluded from the merged file. Records in trips,
-                                        // calendar_dates, and calendar_attributes referencing this
-                                        // service_id shall also be removed/ignored. Stop_time records
-                                        // for the ignored trips shall also be removed.
-                                        if (!startDate.isBefore(futureFeedFirstDate)) {
-                                            LOG.warn(
-                                                "Skipping calendar entry {} because it operates fully within the time span of future feed.",
-                                                keyValue);
-                                            String key = getTableScopedValue(table, idScope, keyValue);
-                                            mergeFeedsResult.skippedIds.add(key);
-                                            skipRecord = true;
-                                            continue;
-                                        }
-                                        // If a service_id from the active calendar has only the
-                                        // end_date in the future, the end_date shall be set to one
-                                        // day prior to the earliest start_date in future dataset
-                                        // before appending the calendar record to the merged file.
-                                        int endDateIndex =
-                                            getFieldIndex(fieldsFoundInZip, "end_date");
-                                        if (index == endDateIndex) {
-                                            LocalDate endDate = LocalDate
-                                                .parse(csvReader.get(endDateIndex), GTFS_DATE_FORMATTER);
-                                            if (!endDate.isBefore(futureFeedFirstDate)) {
-                                                val = valueToWrite = futureFeedFirstDate
-                                                    .minus(1, ChronoUnit.DAYS)
-                                                    .format(GTFS_DATE_FORMATTER);
-                                            }
-                                        }
-                                    }
-                                    // Track service ID because we want to avoid removing trips that may reference this
-                                    // service_id when the service_id is used by calendar_dates that operate in the valid
-                                    // date range, i.e., before the future feed's first date.
-                                    if (field.name.equals("service_id")) mergeFeedsResult.serviceIds.add(valueToWrite);
-                                    break;
-                                case "calendar_dates":
-                                    // Drop any calendar_dates.txt records from the existing feed for dates that are
-                                    // not before the first date of the future feed.
-                                    int dateIndex = getFieldIndex(fieldsFoundInZip, "date");
-                                    LocalDate date = LocalDate.parse(csvReader.get(dateIndex), GTFS_DATE_FORMATTER);
-                                    if (feedIndex > 0) {
-                                        if (!date.isBefore(futureFeedFirstDate)) {
-                                            LOG.warn(
-                                                "Skipping calendar_dates entry {} because it operates in the time span of future feed (i.e., after or on {}).",
-                                                keyValue,
-                                                futureFeedFirstDate);
-                                            String key = getTableScopedValue(table, idScope, keyValue);
-                                            mergeFeedsResult.skippedIds.add(key);
-                                            skipRecord = true;
-                                            continue;
-                                        }
-                                    }
-                                    // Track service ID because we want to avoid removing trips that may reference this
-                                    // service_id when the service_id is used by calendar.txt records that operate in
-                                    // the valid date range, i.e., before the future feed's first date.
-                                    if (field.name.equals("service_id")) mergeFeedsResult.serviceIds.add(valueToWrite);
-                                    break;
-                                case "shapes":
-                                    // If a shape_id is found in both future and active datasets, all shape points from
-                                    // the active dataset must be feed-scoped. Otherwise, the merged dataset may contain
-                                    // shape_id:shape_pt_sequence values from both datasets (e.g., if future dataset contains
-                                    // sequences 1,2,3,10 and active contains 1,2,7,9,10; the merged set will contain
-                                    // 1,2,3,7,9,10).
-                                    if (field.name.equals("shape_id")) {
-                                        if (feedIndex == 0) {
-                                            // Track shape_id if working on future feed.
-                                            shapeIdsInFutureFeed.add(val);
-                                        } else if (shapeIdsInFutureFeed.contains(val)) {
-                                            // For the active feed, if the shape_id was already processed from the
-                                            // future feed, we need to add the feed-scope to avoid weird, hybrid shapes
-                                            // with points from both feeds.
-                                            valueToWrite = String.join(":", idScope, val);
-                                            // Update key value for subsequent ID conflict checks for this row.
-                                            keyValue = valueToWrite;
-                                            mergeFeedsResult.remappedIds.put(
-                                                getTableScopedValue(table, idScope, val),
-                                                valueToWrite
-                                            );
-                                            // Re-check refs and uniqueness after changing shape_id value. (Note: this
-                                            // probably won't have any impact, but there's not much harm in including it.)
-                                            idErrors = referenceTracker
-                                                .checkReferencesAndUniqueness(keyValue, lineNumber, field, valueToWrite,
-                                                    table, keyField, orderField);
-                                        }
-                                    }
-                                    // Skip record if normal duplicate errors are found.
-                                    if (hasDuplicateError(idErrors)) skipRecord = true;
-                                    break;
-                                case "trips":
-                                    // trip_ids between active and future datasets must not match. If any trip_id is found
-                                    // to be matching, the merge should fail with appropriate notification to user with the
-                                    // cause of the failure. Merge result should include all conflicting trip_ids.
-                                    for (NewGTFSError error : idErrors) {
-                                        if (error.errorType.equals(NewGTFSErrorType.DUPLICATE_ID)) {
-                                            mergeFeedsResult.failureReasons
-                                                .add("Trip ID conflict caused merge failure.");
-                                            mergeFeedsResult.idConflicts.add(error.badValue);
-                                            mergeFeedsResult.errorCount++;
-                                            if (failOnDuplicateTripId)
-                                                mergeFeedsResult.failed = true;
-                                            skipRecord = true;
-                                        }
-                                    }
-                                    break;
-                                case "stops":
-                                    // When stop_code is included, stop merging will be based on that. If stop_code is not
-                                    // included, it will be based on stop_id. All stops in future data will be carried
-                                    // forward and any stops found in active data that are not in the future data shall be
-                                    // appended. If one of the feed is missing stop_code, merge fails with a notification to
-                                    // the user with suggestion that the feed with missing stop_code must be fixed with
-                                    // stop_code.
-                                    // NOTE: route case is also used by the stops case, so the route
-                                    // case must follow this block.
-                                case "routes":
-                                    boolean useAltKey =
-                                        keyField.equals("stop_code") || keyField.equals("route_short_name");
-                                    // First, check uniqueness of primary key value (i.e., stop or route ID)
-                                    // in case the stop_code or route_short_name are being used. This
-                                    // must occur unconditionally because each record must be tracked
-                                    // by the reference tracker.
-                                    String primaryKeyValue =
-                                        csvReader.get(table.getKeyFieldIndex(fieldsFoundInZip));
-                                    Set<NewGTFSError> primaryKeyErrors = referenceTracker
-                                        .checkReferencesAndUniqueness(primaryKeyValue, lineNumber,
-                                            field, val, table);
-                                    // Merging will be based on route_short_name/stop_code in the current and future datasets. All
-                                    // matching route_short_names/stop_codes between the datasets shall be considered same route/stop. Any
-                                    // route_short_name/stop_code in active data not present in the future will be appended to the
-                                    // future routes/stops file.
-                                    if (useAltKey) {
-                                        if ("".equals(keyValue) && field.name.equals(table.getKeyFieldName())) {
-                                            // If alt key is empty (which is permitted), skip
-                                            // checking of alt key dupe errors/re-mapping values and
-                                            // simply use the primary key (route_id/stop_id).
-                                            if (hasDuplicateError(primaryKeyErrors)) {
-                                                skipRecord = true;
-                                            }
-                                        } else if (hasDuplicateError(idErrors)) {
-                                            // If we encounter a route/stop that shares its alt.
-                                            // ID with a previous route/stop, we need to
-                                            // remap its route_id/stop_id field so that
-                                            // references point to the previous
-                                            // route_id/stop_id. For example,
-                                            // route_short_name in both feeds is "ABC" but
-                                            // each route has a different route_id (123 and
-                                            // 456). This block will map references to 456 to
-                                            // 123 so that ABC/123 is the route of record.
-                                            ////////////////////////////////////////////////////////
-                                            // Get current route/stop ID. (Note: primary
-                                            // ID index is always zero because we're
-                                            // iterating over the spec fields).
-                                            String currentPrimaryKey = rowValues[0];
-                                            // Get unique key to check for remapped ID when
-                                            // writing values to file.
-                                            String key =
-                                                getTableScopedValue(table, idScope, currentPrimaryKey);
-                                            // Extract the route/stop ID value used for the
-                                            // route/stop with already encountered matching
-                                            // short name/stop code.
-                                            String[] strings = rowValuesForStopOrRouteId.get(
-                                                String.join(":", keyField, val)
-                                            );
-                                            String keyForMatchingAltId = strings[0];
-                                            if (!keyForMatchingAltId.equals(currentPrimaryKey)) {
-                                                // Remap this row's route_id/stop_id to ensure
-                                                // that referencing entities (trips, stop_times)
-                                                // have their references updated.
-                                                mergeFeedsResult.remappedIds.put(key, keyForMatchingAltId);
-                                            }
-                                            skipRecord = true;
-                                        }
-                                        // Next check for regular ID conflicts (e.g., on route_id or stop_id) because any
-                                        // conflicts here will actually break the feed. This essentially handles the case
-                                        // where two routes have different short_names, but share the same route_id. We want
-                                        // both of these routes to end up in the merged feed in this case because we're
-                                        // matching on short name, so we must modify the route_id.
-                                        if (!skipRecord && !referenceTracker.transitIds
-                                            .contains(String.join(":", keyField, keyValue))) {
-                                            if (hasDuplicateError(primaryKeyErrors)) {
-                                                String key = getTableScopedValue(table, idScope, val);
-                                                // Modify route_id and ensure that referencing trips
-                                                // have route_id updated.
-                                                valueToWrite = String.join(":", idScope, val);
-                                                mergeFeedsResult.remappedIds.put(key, valueToWrite);
-                                            }
-                                        }
-                                    } else {
-                                        // Key field has defaulted to the standard primary key field
-                                        // (stop_id or route_id), which makes the check much
-                                        // simpler (just skip the duplicate record).
-                                        if (hasDuplicateError(idErrors)) skipRecord = true;
-                                    }
-
-                                    if (newAgencyId != null && field.name.equals("agency_id")) {
-                                        LOG.info(
-                                            "Updating route#agency_id to (auto-generated) {} for route={}",
-                                            newAgencyId, keyValue);
-                                        val = newAgencyId;
-                                    }
-                                    break;
-                                default:
-                                    // For any other table, skip any duplicate record.
-                                    if (hasDuplicateError(idErrors)) skipRecord = true;
-                                    break;
-                            }
-                        }
-                        // If the current field is a foreign reference, check if the reference has been removed in the
-                        // merged result. If this is the case (or other conditions are met), we will need to skip this
-                        // record. Likewise, if the reference has been modified, ensure that the value written to the
-                        // merged result is correctly updated.
-                        if (field.isForeignReference()) {
-                            String key = getTableScopedValue(field.referenceTable, idScope, val);
-                            // Check if we're performing a service period merge, this ref field is a service_id, and it
-                            // is not found in the list of service_ids (e.g., it was removed).
-                            boolean isValidServiceId = mergeFeedsResult.serviceIds.contains(valueToWrite);
-                            boolean serviceIdShouldBeSkipped = mergeType.equals(SERVICE_PERIOD) &&
-                                field.name.equals("service_id") &&
-                                !isValidServiceId;
-                            // If the current foreign ref points to another record that has
-                            // been skipped or is a ref to a non-existent service_id during a service period merge, skip
-                            // this record and add its primary key to the list of skipped IDs (so that other references
-                            // can be properly omitted).
-                            if (mergeFeedsResult.skippedIds.contains(key) || serviceIdShouldBeSkipped) {
-                                // If a calendar#service_id has been skipped (it's listed in skippedIds), but there were
-                                // valid service_ids found in calendar_dates, do not skip that record for both the
-                                // calendar_date and any related trips.
-                                if (field.name.equals("service_id") && isValidServiceId) {
-                                    LOG.warn("Not skipping valid service_id {} for {} {}", valueToWrite, table.name, keyValue);
-                                } else {
-                                    String skippedKey = getTableScopedValue(table, idScope, keyValue);
-                                    if (orderField != null) {
-                                        skippedKey = String.join(":", skippedKey,
-                                            csvReader.get(getFieldIndex(fieldsFoundInZip, orderField)));
-                                    }
-                                    mergeFeedsResult.skippedIds.add(skippedKey);
-                                    skipRecord = true;
-                                    continue;
-                                }
-                            }
-                            // If the field is a foreign reference, check to see whether the reference has been
-                            // remapped due to a conflicting ID from another feed (e.g., calendar#service_id).
-                            if (mergeFeedsResult.remappedIds.containsKey(key)) {
-                                mergeFeedsResult.remappedReferences++;
-                                // If the value has been remapped update the value to write.
-                                valueToWrite = mergeFeedsResult.remappedIds.get(key);
-                            }
-                        }
-                        rowValues[specFieldIndex] = valueToWrite;
-                    } // End of iteration over each field for a row.
-                    // Do not write rows that are designated to be skipped.
-                    if (skipRecord && this.mergeType.equals(SERVICE_PERIOD)) {
-                        mergeFeedsResult.recordsSkipCount++;
-                        continue;
-                    }
-                    String newLine = String.join(",", rowValues);
-                    switch (table.name) {
-                        // Store row values for route or stop ID (or alternative ID field) in order
-                        // to check for ID conflicts. NOTE: This is only intended to be used for
-                        // routes and stops. Otherwise, this might (will) consume too much memory.
-                        case "stops":
-                        case "routes":
-                            // FIXME: This should be revised for tables with order fields, but it should work fine for its
-                            //  primary purposes: to detect exact copy rows and to temporarily hold the data in case a reference
-                            //  needs to be looked up in order to remap an entity to that key.
-                            // Here we need to get the key field index according to the spec
-                            // table definition. Otherwise, if we use the keyFieldIndex variable
-                            // defined above, we will be using the found fields index, which will
-                            // cause major issues when trying to put and get values into the
-                            // below map.
-                            int index = getFieldIndex(sharedSpecFieldsArray, keyField);
-                            String key = String.join(":", keyField, rowValues[index]);
-                            rowValuesForStopOrRouteId.put(key, rowValues);
-                            break;
-                        case "transfers":
-                        case "fare_rules":
-                        case "directions": // GTFS+ table
-                            if (!rowStrings.add(newLine)) {
-                                // The line already exists in the output file, do not append it again. This prevents duplicate
-                                // entries for certain files that do not contain primary keys (e.g., fare_rules and transfers) and
-                                // do not otherwise have convenient ways to track uniqueness (like an order field).
-                                // FIXME: add ordinal field/compound keys for transfers (from/to_stop_id) and fare_rules (?).
-                                //  Perhaps it makes sense to include all unique fare rules rows, but transfers that share the
-                                //  same from/to stop IDs but different transfer times or other values should not both be
-                                //  included in the merged feed (yet this strategy would fail to filter those out).
-                                mergeFeedsResult.recordsSkipCount++;
-                                continue;
-                            }
-                            break;
-                        default:
-                            // Do nothing.
-                            break;
-
-                    }
-                    // Finally, handle writing lines to zip entry.
-                    if (mergedLineNumber == 0) {
-                        // Create entry for zip file.
-                        ZipEntry tableEntry = new ZipEntry(table.name + ".txt");
-                        out.putNextEntry(tableEntry);
-                        // Write headers to table.
-                        String[] headers = sharedSpecFields.stream()
-                            .map(field -> field.name)
-                            .toArray(String[]::new);
-                        writer.write(headers);
-                    }
-                    // Write line to table (plus new line char).
-                    writer.write(rowValues);
-                    lineNumber++;
-                    mergedLineNumber++;
-                } // End of iteration over each row.
->>>>>>> 9f60ad31
             }
             ctx.flushAndClose();
         } catch (Exception e) {
