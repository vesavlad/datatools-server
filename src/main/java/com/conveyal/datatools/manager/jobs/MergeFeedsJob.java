--- conflicted
+++ resolved
@@ -428,7 +428,6 @@
             for (String tripId : feedMergeContext.sharedTripIds) {
                 compareStopTimesAndCollectTripAndServiceIds(tripId, futureFeed, activeFeed);
             }
-<<<<<<< HEAD
 
             // Build the set of calendars to be cloned/renamed/extended from trip ids present
             // in both active/future feeds and that have consistent signature.
@@ -444,26 +443,6 @@
             );
 
             mergeFeedsResult.mergeStrategy = CHECK_STOP_TIMES;
-=======
-            // If a trip only in the active feed references a service_id that is set to be extended, that
-            // service_id needs to be cloned and renamed to differentiate it from the same service_id in
-            // the future feed. (The trip in question will be linked to the cloned service_id.)
-            Set<String> tripsOnlyInActiveFeed = Sets.difference(feedMergeContext.active.tripIds, feedMergeContext.future.tripIds);
-            tripsOnlyInActiveFeed.stream()
-                .map(tripId -> activeFeed.trips.get(tripId).service_id)
-                .filter(serviceId -> serviceIdsToExtend.contains(serviceId))
-                .forEach(serviceId -> serviceIdsToCloneAndRename.add(serviceId));
-            // If a trip only in the future feed references a service_id that is set to be extended, that
-            // service_id needs to be cloned and renamed to differentiate it from the same service_id in
-            // the future feed. (The trip in question will be linked to the cloned service_id.)
-            Set<String> tripsOnlyInFutureFeed = Sets.difference(feedMergeContext.future.tripIds, feedMergeContext.active.tripIds);
-            tripsOnlyInFutureFeed.stream()
-                .map(tripId -> futureFeed.trips.get(tripId).service_id)
-                .filter(serviceId -> serviceIdsToExtend.contains(serviceId))
-                .forEach(serviceId -> serviceIdsToCloneAndRename.add(serviceId));
-
-            return CHECK_STOP_TIMES;
->>>>>>> 225eb76e
         }
     }
 
@@ -472,7 +451,7 @@
      */
     private List<String> getActiveServiceIds(Set<String> tripIds) {
         return tripIds.stream()
-            .map(tripId -> feedMergeContext.activeFeed.trips.get(tripId).service_id)
+            .map(tripId -> feedMergeContext.active.feed.trips.get(tripId).service_id)
             .collect(Collectors.toList());
     }
 
