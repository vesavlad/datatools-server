package com.conveyal.datatools.manager.jobs;

import com.conveyal.datatools.manager.DataManager;
import com.conveyal.datatools.manager.models.Deployment;
import com.conveyal.datatools.manager.models.FeedSource;
import com.conveyal.datatools.manager.models.Project;
import com.conveyal.datatools.manager.persistence.Persistence;
import com.fasterxml.jackson.databind.ObjectMapper;
import org.slf4j.Logger;
import org.slf4j.LoggerFactory;

import static com.conveyal.datatools.manager.auth.Auth0Users.getVerifiedEmailsBySubscription;
import static com.conveyal.datatools.manager.utils.NotificationsUtils.sendNotification;

/**
 * Created by landon on 6/6/16.
 */
public class NotifyUsersForSubscriptionJob implements Runnable {

    private static final ObjectMapper mapper = new ObjectMapper();
    public static final Logger LOG = LoggerFactory.getLogger(NotifyUsersForSubscriptionJob.class);
    private String subscriptionType;
    private String target;
    private String message;
    private static final String DEFAULT_NAME = "Data Tools";
    private static final String APPLICATION_NAME = DataManager.getConfigPropertyAsText("application.title");
    private static final String APPLICATION_URL = DataManager.getConfigPropertyAsText("application.public_url");

    private NotifyUsersForSubscriptionJob(String subscriptionType, String target, String message) {
        this.subscriptionType = subscriptionType;
        this.target = target;
        this.message = message;
    }

    /**
     * Convenience method to create and schedule a notification job to notify subscribed users.
     */
    public static void createNotification(String subscriptionType, String target, String     message) {
        if (APPLICATION_URL == null || !(APPLICATION_URL.startsWith("https://") || APPLICATION_URL.startsWith("http://"))) {
            LOG.error("application.public_url (value={}) property must be set to a valid URL in order to send notifications to users.", APPLICATION_URL);
            return;
        }
        NotifyUsersForSubscriptionJob notifyJob = new NotifyUsersForSubscriptionJob(subscriptionType, target, message);
        DataManager.lightExecutor.execute(notifyJob);
        LOG.info("Notification job scheduled in light executor");
    }

    @Override
    public void run() {
        notifyUsersForSubscription();
    }

    // TODO: modify method so that it receives both a feed param and a updateFor param?
    private void notifyUsersForSubscription() {
        String subject;
        String html = String.format("<p>%s</p>", this.message);
        String applicationName;
        String subscriptionToString = this.subscriptionType.replace("-", " ");
        if (APPLICATION_NAME == null) {
            LOG.warn("Configuration property \"application.title\" must be set to customize notifications.");
            applicationName = DEFAULT_NAME;
        } else {
            applicationName = APPLICATION_NAME;
        }
        String[] subType = this.subscriptionType.split("-");
        switch (subType[0]) {
        case "feed":
            FeedSource fs = Persistence.feedSources.getById(this.target);
            // Format subject header
            subject = String.format("%s Notification: %s (%s)", applicationName, subscriptionToString, fs.name);
            // Add action text.
            html += String.format("<p>View <a href='%s/feed/%s'>this feed</a>.</p>", APPLICATION_URL, fs.id);
            break;
        case "project":
            Project p = Persistence.projects.getById(this.target);
            // Format subject header
            subject = String.format("%s Notification: %s (%s)", applicationName, subscriptionToString, p.name);
            // Add action text.
            html += String.format("<p>View <a href='%s/project/%s'>this project</a>.</p>", APPLICATION_URL, p.id);
            break;
        case "deployment":
            Deployment deployment = Persistence.deployments.getById(this.target);
            // Format subject header
            subject = String.format(
                "%s Notification: %s (%s)",
                applicationName,
                subscriptionToString,
                deployment.name);
            // Add action text.
            html += String.format(
                "<p>View <a href='%s/project/%s/deployments/%s'>this deployment</a>.</p>",
                APPLICATION_URL,
                deployment.projectId,
                deployment.id);
            break;
        default:
            LOG.warn("Notifications not supported for subscription type {}", subType[0]);
            return;
        }
<<<<<<< HEAD
        for (JsonNode user : subscribedUsers) {
            if (!user.has("email")) {
                continue;
            }
            String email = user.get("email").asText();
            Boolean emailVerified = user.get("email_verified").asBoolean();
            // only send email if address has been verified
            if (!emailVerified) {
                LOG.warn("Skipping notification for user {}. User's email address has not been verified.", email);
            } else {
                LOG.info("Sending notification to {}", email);
                try {
                    String subject;
                    String html = String.format("<p>%s</p>", this.message);
                    String applicationName;
                    String subscriptionToString = this.subscriptionType.replace("-", " ");
                    if (APPLICATION_NAME == null) {
                        LOG.warn("Configuration property \"application.title\" must be set to customize notifications.");
                        applicationName = DEFAULT_NAME;
                    } else {
                        applicationName = APPLICATION_NAME;
                    }
                    String[] subType = this.subscriptionType.split("-");
                    switch (subType[0]) {
                        case "feed":
                            FeedSource fs = Persistence.feedSources.getById(this.target);
                            // Format subject header
                            subject = String.format("%s Notification: %s (%s)", applicationName, subscriptionToString, fs.name);
                            // Add action text.
                            html += String.format("<p>View <a href='%s/feed/%s'>this feed</a>.</p>", APPLICATION_URL, fs.id);
                            break;
                        case "project":
                            Project p = Persistence.projects.getById(this.target);
                            // Format subject header
                            subject = String.format("%s Notification: %s (%s)", applicationName, subscriptionToString, p.name);
                            // Add action text.
                            html += String.format("<p>View <a href='%s/project/%s'>this project</a>.</p>", APPLICATION_URL, p.id);
                            break;
                        case "deployment":
                            Deployment deployment = Persistence.deployments.getById(this.target);
                            // Format subject header
                            subject = String.format(
                                    "%s Notification: %s (%s)",
                                    applicationName,
                                    subscriptionToString,
                                    deployment.name);
                            // Add action text.
                            html += String.format(
                                    "<p>View <a href='%s/project/%s/deployments/%s'>this deployment</a>.</p>",
                                    APPLICATION_URL,
                                    deployment.projectId,
                                    deployment.id);
                            break;
                        default:
                            LOG.warn("Notifications not supported for subscription type {}", subType[0]);
                            return;
                    }
                    // Add manage subscriptions blurb.
                    html += String.format(
                            "<p><small>Manage subscriptions <a href='%s/settings/notifications'>here</a>.</small></p>",
                            APPLICATION_URL);
                    sendNotification(email, subject, "Body", html);
                } catch (Exception e) {
                    LOG.error("Failed to notify user");
                    e.printStackTrace();
                }
            }
=======
        // Add manage subscriptions blurb.
        html += String.format(
            "<p><small>Manage subscriptions <a href='%s/settings/notifications'>here</a>.</small></p>",
            APPLICATION_URL);

        LOG.info("Checking for subscribed users to notify type={} target={}", subscriptionType, target);
        for (String email : getVerifiedEmailsBySubscription(subscriptionType, target)) {
            LOG.info("Sending notification to {}", email);
            sendNotification(email, subject, "Body", html);
>>>>>>> d22da452
        }
    }
}<|MERGE_RESOLUTION|>--- conflicted
+++ resolved
@@ -97,75 +97,6 @@
             LOG.warn("Notifications not supported for subscription type {}", subType[0]);
             return;
         }
-<<<<<<< HEAD
-        for (JsonNode user : subscribedUsers) {
-            if (!user.has("email")) {
-                continue;
-            }
-            String email = user.get("email").asText();
-            Boolean emailVerified = user.get("email_verified").asBoolean();
-            // only send email if address has been verified
-            if (!emailVerified) {
-                LOG.warn("Skipping notification for user {}. User's email address has not been verified.", email);
-            } else {
-                LOG.info("Sending notification to {}", email);
-                try {
-                    String subject;
-                    String html = String.format("<p>%s</p>", this.message);
-                    String applicationName;
-                    String subscriptionToString = this.subscriptionType.replace("-", " ");
-                    if (APPLICATION_NAME == null) {
-                        LOG.warn("Configuration property \"application.title\" must be set to customize notifications.");
-                        applicationName = DEFAULT_NAME;
-                    } else {
-                        applicationName = APPLICATION_NAME;
-                    }
-                    String[] subType = this.subscriptionType.split("-");
-                    switch (subType[0]) {
-                        case "feed":
-                            FeedSource fs = Persistence.feedSources.getById(this.target);
-                            // Format subject header
-                            subject = String.format("%s Notification: %s (%s)", applicationName, subscriptionToString, fs.name);
-                            // Add action text.
-                            html += String.format("<p>View <a href='%s/feed/%s'>this feed</a>.</p>", APPLICATION_URL, fs.id);
-                            break;
-                        case "project":
-                            Project p = Persistence.projects.getById(this.target);
-                            // Format subject header
-                            subject = String.format("%s Notification: %s (%s)", applicationName, subscriptionToString, p.name);
-                            // Add action text.
-                            html += String.format("<p>View <a href='%s/project/%s'>this project</a>.</p>", APPLICATION_URL, p.id);
-                            break;
-                        case "deployment":
-                            Deployment deployment = Persistence.deployments.getById(this.target);
-                            // Format subject header
-                            subject = String.format(
-                                    "%s Notification: %s (%s)",
-                                    applicationName,
-                                    subscriptionToString,
-                                    deployment.name);
-                            // Add action text.
-                            html += String.format(
-                                    "<p>View <a href='%s/project/%s/deployments/%s'>this deployment</a>.</p>",
-                                    APPLICATION_URL,
-                                    deployment.projectId,
-                                    deployment.id);
-                            break;
-                        default:
-                            LOG.warn("Notifications not supported for subscription type {}", subType[0]);
-                            return;
-                    }
-                    // Add manage subscriptions blurb.
-                    html += String.format(
-                            "<p><small>Manage subscriptions <a href='%s/settings/notifications'>here</a>.</small></p>",
-                            APPLICATION_URL);
-                    sendNotification(email, subject, "Body", html);
-                } catch (Exception e) {
-                    LOG.error("Failed to notify user");
-                    e.printStackTrace();
-                }
-            }
-=======
         // Add manage subscriptions blurb.
         html += String.format(
             "<p><small>Manage subscriptions <a href='%s/settings/notifications'>here</a>.</small></p>",
@@ -175,7 +106,6 @@
         for (String email : getVerifiedEmailsBySubscription(subscriptionType, target)) {
             LOG.info("Sending notification to {}", email);
             sendNotification(email, subject, "Body", html);
->>>>>>> d22da452
         }
     }
 }