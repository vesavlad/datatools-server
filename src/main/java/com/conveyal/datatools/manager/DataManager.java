--- conflicted
+++ resolved
@@ -6,6 +6,7 @@
 import com.conveyal.datatools.common.utils.Scheduler;
 import com.conveyal.datatools.editor.controllers.EditorLockController;
 import com.conveyal.datatools.editor.controllers.api.EditorControllerImpl;
+import com.conveyal.datatools.editor.controllers.api.GisController;
 import com.conveyal.datatools.editor.controllers.api.SnapshotController;
 import com.conveyal.datatools.manager.auth.Auth0Connection;
 import com.conveyal.datatools.manager.controllers.DumpController;
@@ -228,20 +229,6 @@
 
             String gtfs = IOUtils.toString(DataManager.class.getResourceAsStream("/gtfs/gtfs.yml"));
             gtfsConfig = yamlMapper.readTree(gtfs);
-<<<<<<< HEAD
-            AgencyController.register(EDITOR_API_PREFIX);
-            CalendarController.register(EDITOR_API_PREFIX);
-            RouteController.register(EDITOR_API_PREFIX);
-            RouteTypeController.register(EDITOR_API_PREFIX);
-            ScheduleExceptionController.register(EDITOR_API_PREFIX);
-            StopController.register(EDITOR_API_PREFIX);
-            TripController.register(EDITOR_API_PREFIX);
-            TripPatternController.register(EDITOR_API_PREFIX);
-            SnapshotController.register(EDITOR_API_PREFIX);
-            FeedInfoController.register(EDITOR_API_PREFIX);
-            FareController.register(EDITOR_API_PREFIX);
-            GisController.register(EDITOR_API_PREFIX);
-=======
             new EditorControllerImpl(EDITOR_API_PREFIX, Table.AGENCY, DataManager.GTFS_DATA_SOURCE);
             new EditorControllerImpl(EDITOR_API_PREFIX, Table.CALENDAR, DataManager.GTFS_DATA_SOURCE);
             new EditorControllerImpl(EDITOR_API_PREFIX, Table.FARE_ATTRIBUTES, DataManager.GTFS_DATA_SOURCE);
@@ -253,8 +240,7 @@
             new EditorControllerImpl(EDITOR_API_PREFIX, Table.STOPS, DataManager.GTFS_DATA_SOURCE);
             new EditorControllerImpl(EDITOR_API_PREFIX, Table.TRIPS, DataManager.GTFS_DATA_SOURCE);
             // TODO: Add transfers.txt controller?
-//            GisController.register(EDITOR_API_PREFIX);
->>>>>>> d3e8267e
+            GisController.register(EDITOR_API_PREFIX);
         }
 
         // log all exceptions to system.out
