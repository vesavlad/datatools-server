package com.conveyal.datatools.common.status;

import com.conveyal.datatools.manager.auth.Auth0UserProfile;
<<<<<<< HEAD
import com.conveyal.datatools.manager.utils.JobUtils;
=======
>>>>>>> f4cb0e6e
import com.fasterxml.jackson.annotation.JsonIgnore;
import com.fasterxml.jackson.annotation.JsonProperty;
import org.apache.commons.lang3.exception.ExceptionUtils;
import org.bson.codecs.pojo.annotations.BsonIgnore;
import org.slf4j.Logger;
import org.slf4j.LoggerFactory;

import java.io.File;
import java.io.Serializable;
import java.time.LocalDateTime;
import java.time.format.DateTimeFormatter;
import java.util.ArrayList;
import java.util.List;
import java.util.Set;
import java.util.UUID;

/**
 * Created by landon on 6/13/16.
 */
public abstract class MonitorableJob implements Runnable, Serializable {
    private static final long serialVersionUID = 1L;
    private static final Logger LOG = LoggerFactory.getLogger(MonitorableJob.class);
    protected final Auth0UserProfile owner;

    // Public fields will be serialized over HTTP API and visible to the web client
    public final JobType type;
    public File file;

    /**
     * Whether the job is currently running. This is needed since some jobs can be recurring jobs that won't run until
     * their scheduled time and when they finish they could run again.
     */
    public boolean active = false;

    protected String parentJobId;
    protected JobType parentJobType;
    // Status is not final to allow some jobs to have extra status fields.
    public Status status = new Status();
    // Name is not final in case it needs to be amended during job processing.
    public String name;
    public final String jobId = UUID.randomUUID().toString();

    /**
     * Additional jobs that will be run after the main logic of this job has completed.
     * This job is not considered entirely completed until its sub-jobs have all completed.
     */
<<<<<<< HEAD
    final private List<MonitorableJob> subJobs = new ArrayList<>();
=======
    @JsonIgnore
    @BsonIgnore
    public List<MonitorableJob> subJobs = new ArrayList<>();
>>>>>>> f4cb0e6e

    public enum JobType {
        AUTO_DEPLOY_FEED_VERSION,
        UNKNOWN_TYPE,
        ARBITRARY_FEED_TRANSFORM,
        BUILD_TRANSPORT_NETWORK,
        CREATE_FEEDVERSION_FROM_SNAPSHOT,
        // **** Legacy snapshot jobs
        PROCESS_SNAPSHOT_MERGE,
        PROCESS_SNAPSHOT_EXPORT,
        // ****
        LOAD_FEED,
        VALIDATE_FEED,
        DEPLOY_TO_OTP,
        EXPORT_GIS,
        FETCH_PROJECT_FEEDS,
        FETCH_SINGLE_FEED,
        MAKE_PROJECT_PUBLIC,
        PROCESS_FEED,
        SYSTEM_JOB,
        CREATE_SNAPSHOT,
        EXPORT_SNAPSHOT_TO_GTFS,
        CONVERT_EDITOR_MAPDB_TO_SQL,
        VALIDATE_ALL_FEEDS,
        MONITOR_SERVER_STATUS,
        MERGE_FEED_VERSIONS,
        RECREATE_BUILD_IMAGE
    }

    public MonitorableJob(Auth0UserProfile owner, String name, JobType type) {
        // Prevent the creation of a job if the user is null.
        if (owner == null) {
            throw new IllegalArgumentException("MonitorableJob must be registered with a non-null user/owner.");
        }
        this.owner = owner;
        this.name = name;
        status.name = name;
        this.type = type;
        registerJob();
    }

    public MonitorableJob(Auth0UserProfile owner) {
        this(owner, "Unnamed Job", JobType.UNKNOWN_TYPE);
    }

    /** Constructor for a usually unmonitored system job (but still something we want to conform to our model). */
    public MonitorableJob () {
        this(Auth0UserProfile.createSystemUser(), "System job", JobType.SYSTEM_JOB);
    }

    /**
     * This method should never be called directly or overridden.
     * It is a standard start-up stage for all monitorable jobs.
     */
    private void registerJob() {
        // Get all active jobs and add the latest active job. Note: Removal of job from user's set of jobs is handled
        // in the StatusController when a user requests their active jobs and the job has finished/errored.
        Set<MonitorableJob> userJobs = JobUtils.getJobsForUser(this.owner);
        userJobs.add(this);
        JobUtils.userJobsMap.put(retrieveUserId(), userJobs);
    }

    @JsonProperty("owner")
    public String retrieveUserId() {
        return this.owner.getUser_id();
    }

    @JsonProperty("email")
    public String retrieveEmail() {
        return this.owner.getEmail();
    }

    @JsonIgnore @BsonIgnore
    public List<MonitorableJob> getSubJobs() {
        return subJobs;
    }

    public File retrieveFile () {
        return file;
    }

    /**
     * This method must be overridden by subclasses to perform the core steps of the job.
     */
    public abstract void jobLogic() throws Exception;

    /**
     * This method may be overridden in the event that you want to perform a special final step after this job and
     * all sub-jobs have completed.
     */
    public void jobFinished () {
        // Do nothing by default. Note: job is only removed from active jobs set only when a user requests the latest jobs
        // via the StatusController HTTP endpoint.
    }

    /**
     * This implements Runnable.  All monitorable jobs should use this exact sequence of steps. Don't override this method;
     * override jobLogic and jobFinished method(s).
     */
    public void run () {
        active = true;
        boolean parentJobErrored = false;
        boolean subTaskErrored = false;
        String cancelMessage = "";
        try {
            // First execute the core logic of the specific MonitorableJob subclass
            jobLogic();
            if (status.error) {
                parentJobErrored = true;
                cancelMessage = String.format("Task cancelled due to error in %s task", getClass().getSimpleName());
            }
            // Immediately run any sub-jobs in sequence in the current thread.
            // This hogs the current thread pool thread but makes execution order predictable.
            int subJobNumber = 1;
            int subJobsTotal = subJobs.size() + 1;

            for (MonitorableJob subJob : subJobs) {
                String subJobName = subJob.getClass().getSimpleName();
                if (!parentJobErrored && !subTaskErrored) {
                    // Calculate completion based on number of sub jobs remaining.
                    double percentComplete = subJobNumber * 100D / subJobsTotal;
                    // Run sub-task if no error has errored during parent job or previous sub-task execution.
                    status.update(String.format("Waiting on %s...", subJobName), percentComplete);
                    subJob.run();
                    // Record if there has been an error in the execution of the sub-task. (Note: this will not
                    // incorrectly overwrite a 'true' value with 'false' because the sub-task is only run if
                    // jobHasErrored is false.
                    if (subJob.status.error) {
                        subTaskErrored = true;
                        cancelMessage = String.format("Task cancelled due to error in %s task", subJobName);
                    }
                } else {
                    // Cancel (fail) next sub-task and continue.
                    subJob.cancel(cancelMessage);
                }
                subJobNumber += 1;
            }
            // FIXME: should jobFinished be run if task or any sub-task fails?
            if (subTaskErrored) {
                // Cancel parent job completion if an error was encountered in task/sub-task. No need to cancel sub-task
                // because the error presumably already occurred and has a better error message.
                cancel(cancelMessage);
            }
            // Complete the job (as success if no errors encountered, as failure otherwise).
            if (!parentJobErrored && !subTaskErrored) status.completeSuccessfully("Job complete!");
            else status.complete(true);
            // Run final steps of job pending completion or error. Note: any tasks that depend on job success should
            // check job status in jobFinished to determine if final step should be executed (e.g., storing feed
            // version in MongoDB).
            // TODO: should we add separate hooks depending on state of job/sub-tasks (e.g., success, catch, finally)
            jobFinished();

            // We retain finished or errored jobs on the server until they are fetched via the API, which implies they
            // could be displayed by the client.
        } catch (Exception e) {
            status.fail("Job failed due to unhandled exception!", e);
        } finally {
            LOG.info("{} (jobId={}) {} in {} ms", type, jobId, status.error ? "errored" : "completed", status.duration);
            active = false;
        }
    }

    /**
     * An alternative method to run(), this method updates job status with error and should contain any other
     * clean up steps needed to complete job in an errored state (generally due to failure in a previous task in
     * the chain).
     */
    private void cancel(String message) {
        // Updating the job status with error is all we need to do in order to move the job into completion. Once the
        // user fetches the errored job, it will be automatically removed from the system.
        status.fail(message);
        // FIXME: Do we need to run any clean up here?
    }

    /**
     * Enqueues a sub-job to be run when the main logic of this job has finished.
     */
    public void addNextJob(MonitorableJob ...jobs) {
        for (MonitorableJob job : jobs) {
            job.parentJobId = this.jobId;
            job.parentJobType = this.type;
            subJobs.add(job);
        }
    }

    /** Convenience wrapper for a {@link List} of jobs. */
    public void addNextJob(List<MonitorableJob> jobs) {
        for (MonitorableJob job : jobs) addNextJob(job);
    }

    /**
     * Represents the current status of this job.
     */
    public static class Status {
        /** What message (defined in messages.<lang>) should be displayed to the user? */
        public String message;

        /** Detailed exception method to display to user (to help with support requests) */
        public String exceptionType;
        public String exceptionDetails;

        /** Is this deployment completed (successfully or unsuccessfully) */
        public boolean completed = false;

        /** What was the error (null if no error)? */
        public boolean error = false;

        /** Is the item currently being uploaded to the server? */
        public boolean uploading;

        // What is the job/task/file called
        public String name;

        /** How much of task is complete? */
        public double percentComplete;

        public long startTime = System.currentTimeMillis();
        public long duration;

        // When was the job initialized?
        public String initialized = LocalDateTime.now().format(DateTimeFormatter.ISO_DATE_TIME);

        // When was the job last modified?
        public String modified = LocalDateTime.now().format(DateTimeFormatter.ISO_DATE_TIME);

        // Name of file/item once completed
        public String completedName;

        /**
         * Update status message and percent complete. This method should be used while job is still in progress.
         */
        public void update (String message, double percentComplete) {
            LOG.info("Job updated `{}`: `{}`\n{}", name, message, getCallingMethodTrace());
            this.message = message;
            this.percentComplete = percentComplete;
        }

        /**
         * Gets stack trace from method calling {@link #update(String, double)} or {@link #fail(String)} for logging
         * purposes.
         */
        private String getCallingMethodTrace() {
            StackTraceElement[] stackTrace = Thread.currentThread().getStackTrace();
            // Get trace from method calling update or fail. To trace this back:
            // 0. this thread
            // 1. this method
            // 2. Status#update or Status#fail
            // 3. line where update/fail is called in server job
            return stackTrace.length >= 3 ? stackTrace[3].toString() : "WARNING: Stack trace not found.";
        }

        /**
         * Shorthand method to update status object on successful job completion.
         */
        public void completeSuccessfully(String message) {
            // Do not overwrite the message (and other fields), if the job has already been completed.
            if (!this.completed) this.complete(false, message);
        }

        /**
         * Set job status to completed with error and message information.
         */
        private void complete(boolean isError, String message) {
            this.error = isError;
            // Skip message update if the job message is null or the message has already been defined.
            if (message != null) this.message = message;
            this.percentComplete = 100;
            this.completed = true;
            this.duration = System.currentTimeMillis() - this.startTime;
        }

        /**
         * Shorthand method to complete job without overriding current message.
         */
        private void complete(boolean isError) {
            complete(isError, null);
        }

        /**
         * Fail job status with message and exception.
         */
        public void fail (String message, Exception e) {
            if (e != null) {
                this.exceptionDetails = ExceptionUtils.getStackTrace(e);
                this.exceptionType = e.getMessage();
                // If exception is null, overloaded fail method was called and message already logged with trace.
                String logMessage = String.format("Job `%s` failed with message: `%s`", name, message);
                LOG.warn(logMessage, e);
            }
            this.complete(true, message);
        }

        /**
         * Fail job status with message.
         */
        public void fail (String message) {
            // Log error with stack trace from calling method in job.
            LOG.error("Job failed with message {}\n{}", message, getCallingMethodTrace());
            fail(message, null);
        }
    }
}<|MERGE_RESOLUTION|>--- conflicted
+++ resolved
@@ -1,10 +1,7 @@
 package com.conveyal.datatools.common.status;
 
 import com.conveyal.datatools.manager.auth.Auth0UserProfile;
-<<<<<<< HEAD
 import com.conveyal.datatools.manager.utils.JobUtils;
-=======
->>>>>>> f4cb0e6e
 import com.fasterxml.jackson.annotation.JsonIgnore;
 import com.fasterxml.jackson.annotation.JsonProperty;
 import org.apache.commons.lang3.exception.ExceptionUtils;
@@ -51,13 +48,9 @@
      * Additional jobs that will be run after the main logic of this job has completed.
      * This job is not considered entirely completed until its sub-jobs have all completed.
      */
-<<<<<<< HEAD
-    final private List<MonitorableJob> subJobs = new ArrayList<>();
-=======
     @JsonIgnore
     @BsonIgnore
     public List<MonitorableJob> subJobs = new ArrayList<>();
->>>>>>> f4cb0e6e
 
     public enum JobType {
         AUTO_DEPLOY_FEED_VERSION,
