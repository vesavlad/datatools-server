--- conflicted
+++ resolved
@@ -14,13 +14,8 @@
     public static FeedSource source;
     public static FeedVersion version;
 
-<<<<<<< HEAD
-    @BeforeAll
-    public void setUp() throws Exception {
-=======
     @BeforeClass
     public void setUp() {
->>>>>>> 566e4da3
         DatatoolsTest.setUp();
         LOG.info("ProcessGtfsSnapshotMergeTest setup");
 
